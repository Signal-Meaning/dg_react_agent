{
  "name": "@signal-meaning/deepgram-voice-interaction-react",
  "version": "0.4.1",
  "description": "A React component for real-time transcription and voice agent interactions using Deepgram APIs",
  "main": "dist/index.js",
  "module": "dist/index.esm.js",
  "types": "dist/index.d.ts",
  "files": [
    "dist",
    "README.md",
    "DEVELOPMENT.md",
    "docs/",
    "scripts/",
<<<<<<< HEAD
    "tests/"
=======
    "test-app/"
>>>>>>> 7cb5b43a
  ],
  "scripts": {
    "build": "rollup -c",
    "build:watch": "rollup -c -w",
    "dev": "rollup -c -w",
    "generate-test-audio": "node scripts/generate-test-audio.js",
    "pretest": "npm run build",
    "test": "jest",
    "test:mock": "jest",
    "test:real": "RUN_REAL_API_TESTS=true jest",
    "test:e2e": "playwright test",
    "test:e2e:ui": "playwright test --ui",
    "test:e2e:debug": "playwright test --debug",
    "test:e2e:headed": "playwright test --headed",
    "test:e2e:report": "playwright show-report",
    "lint": "eslint src --ext .ts,.tsx",
    "build:single-file": "node scripts/generate-single-file.js",
    "validate": "node scripts/validate-plugin.js",
    "prebuild": "echo 'Skipping validation for now'",
    "postbuild": "echo 'Build completed'",
    "package:local": "./scripts/package-for-local.sh",
    "workflow": "./scripts/dev-workflow.sh",
    "clean": "rm -rf dist/ && rm -f *.tgz",
    "status": "./scripts/dev-workflow.sh status",
    "release:issue": "./scripts/create-release-issue.sh",
    "prepublishOnly": "npm run build"
  },
  "keywords": [
    "deepgram",
    "voice",
    "transcription",
    "agent",
    "react",
    "audio",
    "speech",
    "ai"
  ],
  "author": "Deepgram",
  "license": "MIT",
  "publishConfig": {
    "registry": "https://npm.pkg.github.com",
    "@signal-meaning:registry": "https://npm.pkg.github.com"
  },
  "devDependencies": {
    "@babel/core": "^7.28.4",
    "@babel/preset-env": "^7.28.3",
    "@babel/preset-react": "^7.27.1",
    "@playwright/test": "^1.55.1",
    "@rollup/plugin-commonjs": "^22.0.0",
    "@rollup/plugin-node-resolve": "^13.3.0",
    "@rollup/plugin-replace": "^6.0.2",
    "@rollup/plugin-typescript": "^8.3.2",
    "@rollup/plugin-url": "^8.0.2",
    "@testing-library/jest-dom": "^6.9.1",
    "@testing-library/react": "^16.3.0",
    "@types/jest": "^28.1.1",
    "@types/react": "^18.3.20",
    "@types/react-dom": "^18.3.6",
    "@typescript-eslint/eslint-plugin": "^5.62.0",
    "@typescript-eslint/parser": "^5.62.0",
    "babel-jest": "^30.2.0",
    "dotenv": "^17.2.3",
    "eslint": "^8.17.0",
    "eslint-plugin-react": "^7.37.5",
    "eslint-plugin-react-hooks": "^4.6.2",
    "jest": "^29.7.0",
    "jest-environment-jsdom": "^29.7.0",
    "rollup": "^2.75.6",
    "rollup-plugin-cleaner": "^1.0.0",
    "rollup-plugin-peer-deps-external": "^2.2.4",
    "rollup-plugin-raw": "^0.0.1",
    "rollup-plugin-terser": "^7.0.2",
    "ts-jest": "^29.1.0",
    "typescript": "^4.7.3"
  },
  "dependencies": {
    "tslib": "^2.8.1"
  },
  "peerDependencies": {
    "react": ">=16.8.0 <19.0.0",
    "react-dom": ">=16.8.0 <19.0.0"
  },
  "peerDependenciesMeta": {
    "react": {
      "optional": false
    },
    "react-dom": {
      "optional": false
    }
  }
}<|MERGE_RESOLUTION|>--- conflicted
+++ resolved
@@ -11,11 +11,7 @@
     "DEVELOPMENT.md",
     "docs/",
     "scripts/",
-<<<<<<< HEAD
-    "tests/"
-=======
     "test-app/"
->>>>>>> 7cb5b43a
   ],
   "scripts": {
     "build": "rollup -c",
