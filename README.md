--- conflicted
+++ resolved
@@ -674,13 +674,8 @@
 
 | Method                    | Parameters                           | Return Type     | Description                                                                |
 | :------------------------ | :----------------------------------- | :-------------- | :------------------------------------------------------------------------- |
-<<<<<<< HEAD
-| `start`                   | `none`                               | `Promise<void>` | ⚠️ **BREAKING CHANGE**: Connects WebSocket(s) only - does NOT start recording. Call `startAudioCapture()` separately to enable microphone. |
-| `stop`                    | `none`                               | `Promise<void>` | Stops recording/streaming and closes WebSocket connections.                |
-=======
-| `start`                   | `options?: { agent?: boolean, transcription?: boolean }` | `Promise<void>` | Starts WebSocket connections for specified services. Creates managers lazily if needed. If no options provided, starts services based on configured props. |
+| `start`                   | `options?: { agent?: boolean, transcription?: boolean }` | `Promise<void>` | Starts WebSocket connections for specified services. Creates managers lazily if needed. If no options provided, starts services based on configured props. ⚠️ **Note**: Does NOT start recording. Call `startAudioCapture()` separately to enable microphone. |
 | `stop`                    | `none`                               | `Promise<void>` | Stops recording/streaming and closes WebSocket connections. Clears manager refs to allow lazy recreation. |
->>>>>>> 00b5cf4b
 | `updateAgentInstructions` | `payload: UpdateInstructionsPayload` | `void`          | Sends new instructions or context to the agent mid-session. Only works in agent or dual mode. |
 | `interruptAgent`          | `none`                               | `void`          | Immediately stops agent audio playback and clears the audio queue. Only works in agent or dual mode. |
 | `sleep`                   | `none`                               | `void`          | Puts the agent into sleep mode (ignores audio input). Only works in agent or dual mode. |
