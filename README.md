--- conflicted
+++ resolved
@@ -17,14 +17,11 @@
 
 Any improvements must be justified and maintain compatibility with the Voice Agent API.
 
-<<<<<<< HEAD
-=======
 **API Validation**: This component validates against two APIs:
 - **Deepgram Voice Agent v1 Server API** (endpoint: `wss://agent.deepgram.com/v1/agent/converse`)
 - **Component Public API** (interface: `DeepgramVoiceInteractionHandle` tracked since commit 7191eb4)
 All API changes require approval and documentation. See [API Governance](docs/DEVELOPMENT.md#api-governance-process) for details.
 
->>>>>>> e621c82c
 **Test App Goals:** The test-app and its related tests are intended to:
 - Recommend certain integration patterns and avoid others
 - Act as a starting point for React developers
