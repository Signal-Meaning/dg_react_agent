--- conflicted
+++ resolved
@@ -439,10 +439,6 @@
     setAgentSilent(true);
     addLog('Agent finished speaking');
   }, [addLog]);
-<<<<<<< HEAD
-
-=======
->>>>>>> e621c82c
   
   // Control functions
   const startInteraction = async () => {
