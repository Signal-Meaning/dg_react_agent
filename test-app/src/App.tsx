--- conflicted
+++ resolved
@@ -213,18 +213,6 @@
   const handleReady = useCallback((ready: boolean) => {
     setIsReady(ready);
     addLog(`Component is ${ready ? 'ready' : 'not ready'}`);
-<<<<<<< HEAD
-    // Pre-warm AudioManager when component becomes ready (no mic permission, no resume)
-    if (ready) {
-      try {
-        deepgramRef.current?.getAudioContext();
-        addLog('Pre-initialized AudioManager context (no resume)');
-      } catch (e) {
-        addLog(`Audio pre-initialization failed: ${e instanceof Error ? e.message : String(e)}`);
-      }
-    }
-=======
->>>>>>> 00b5cf4b
   }, [addLog]); // Depends on addLog
 
   // Keep a lightweight mirror of hasSentSettings in the DOM for E2E assertions
