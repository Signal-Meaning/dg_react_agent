import { useRef, useState, useCallback, useMemo, useEffect } from 'react';
import DeepgramVoiceInteraction from '../../src/components/DeepgramVoiceInteraction';
import { 
  DeepgramVoiceInteractionHandle,
  TranscriptResponse,
  LLMResponse,
  UserMessageResponse,
  AgentState,
  ConnectionState,
  ServiceType,
  DeepgramError,
  ConversationRole
} from '../../src/types';
import { loadInstructionsFromFile } from '../../src/utils/instructions-loader';

function App() {
  // Fail-fast check for required API key
  const apiKey = import.meta.env.VITE_DEEPGRAM_API_KEY;
  const projectId = import.meta.env.VITE_DEEPGRAM_PROJECT_ID;
  
  // Check for test mode override (for Playwright tests)
  const isTestMode = window.location.search.includes('test-mode=true');
  const shouldShowError = isTestMode ? 
    ((window as Window & { testApiKey?: string }).testApiKey === 'missing' || 
     (window as Window & { testApiKey?: string }).testApiKey === 'placeholder' || 
     (window as Window & { testApiKey?: string }).testApiKey === 'test-prefix') :
    (!apiKey || apiKey === 'your-deepgram-api-key-here' || apiKey === 'your_actual_deepgram_api_key_here' || apiKey.startsWith('test-') || 
     !projectId || projectId === 'your-real-project-id');

  const deepgramRef = useRef<DeepgramVoiceInteractionHandle>(null);
  
  // State for UI
  const [isReady, setIsReady] = useState(false);
  const [lastTranscript, setLastTranscript] = useState('');
  const [agentResponse, setAgentResponse] = useState('');
  const [userMessage, setUserMessage] = useState('');
  const [agentState, setAgentState] = useState<AgentState>('idle');
  const [isRecording, setIsRecording] = useState(false);
  const [isPlaying, setIsPlaying] = useState(false);
  const [isSleeping, setIsSleeping] = useState(false);
  const [connectionStates, setConnectionStates] = useState<Partial<Record<ServiceType, ConnectionState>>>({
    agent: 'closed'
  });
  const [logs, setLogs] = useState<string[]>([]);
  const [micLoading, setMicLoading] = useState(false);
  
  // Instructions state
  const [loadedInstructions, setLoadedInstructions] = useState<string>('');
  const [instructionsLoading, setInstructionsLoading] = useState(true);
  
  // Conversation history for context management
  const [conversationHistory, setConversationHistory] = useState<Array<{
    role: ConversationRole;
    content: string;
    timestamp: number;
  }>>([]);
  
  // Auto-connect dual mode state
  const [micEnabled, setMicEnabled] = useState(false);
  const [agentSpeaking, setAgentSpeaking] = useState(false);
  const [agentSilent, setAgentSilent] = useState(false);
  
  // TTS mute state
  const [ttsMuted, setTtsMuted] = useState(false);
  const [isPressed, setIsPressed] = useState(false);
  
  // VAD state
  const [userStartedSpeaking, setUserStartedSpeaking] = useState<string | null>(null);
  const [userStoppedSpeaking, setUserStoppedSpeaking] = useState<string | null>(null);
  const [utteranceEnd, setUtteranceEnd] = useState<string | null>(null);
  
  // Flag to prevent state override after UtteranceEnd
  const utteranceEndDetected = useRef(false);
  
  // Reset the utteranceEndDetected flag when component mounts
  // useEffect(() => {
  //   utteranceEndDetected.current = false;
  //   console.log('🔄 [TEST-APP] Component mounted - reset utteranceEndDetected flag');
  // }, []);
  
  // VAD state from Voice Agent API (UtteranceEnd)
  
  // Text input state
  const [textInput, setTextInput] = useState('');
  
  // Helper to add logs - memoized
  const addLog = useCallback((message: string) => {
    const timestampedMessage = `${new Date().toISOString().substring(11, 19)} - ${message}`;
    setLogs(prev => [...prev, timestampedMessage]);
    // Also log to console for debugging
    console.log(timestampedMessage);
    // Don't clear keepalive - let it persist in the log history
  }, []); // No dependencies, created once
  
  // Get debug state from URL or environment
  const isDebugMode = import.meta.env.VITE_DEBUG === 'true' || new URLSearchParams(window.location.search).get('debug') === 'true' || false;
  
  // Memoize options objects to prevent unnecessary re-renders/effect loops

  // Monitor deepgramRef changes - only log once when it becomes available
  const hasLoggedRef = useRef(false);
  useEffect(() => {
    if (deepgramRef.current && !hasLoggedRef.current) {
      console.log('🔗 [APP] DeepgramVoiceInteraction ref is now available');
      addLog('🔗 [APP] DeepgramVoiceInteraction ref is now available');
      hasLoggedRef.current = true;
      
      // Expose ref globally for E2E tests
      (window as Window & { deepgramRef?: typeof deepgramRef }).deepgramRef = deepgramRef;
      console.log('🔗 [APP] Exposed deepgramRef globally for E2E tests');
    }
  }, [addLog]); // Include addLog in dependencies

  // Load instructions using the instructions-loader utility
  const hasLoadedInstructions = useRef(false);
  useEffect(() => {
    if (hasLoadedInstructions.current) {
      // Debug log removed - this was appearing when debug mode was off
      return;
    }
    
    // Debug log removed - this was appearing when debug mode was off
    const loadInstructions = async () => {
      try {
        setInstructionsLoading(true);
        
        // Use the instructions-loader utility which handles:
        // 1. Environment variable override (VITE_DEEPGRAM_INSTRUCTIONS)
        // 2. File loading (instructions.txt)
        // 3. Graceful fallback to default instructions
        const instructions = await loadInstructionsFromFile();
        
        setLoadedInstructions(instructions);
        addLog(`Loaded instructions via loader: ${instructions.substring(0, 50)}...`);
      } catch (error) {
        console.error('Failed to load instructions:', error);
        addLog(`Failed to load instructions: ${error instanceof Error ? error.message : 'Unknown error'}`);
        
        // Fallback to environment variable directly if loader fails
        const envInstructions = import.meta.env.VITE_DEEPGRAM_INSTRUCTIONS;
        if (envInstructions && envInstructions.trim()) {
          setLoadedInstructions(envInstructions.trim());
          addLog(`Using fallback env instructions: ${envInstructions.substring(0, 50)}...`);
        } else {
          // Final fallback to default
          const defaultInstructions = 'You are a helpful voice assistant. Keep your responses concise and informative.';
          setLoadedInstructions(defaultInstructions);
          addLog(`Using default instructions: ${defaultInstructions.substring(0, 50)}...`);
        }
      } finally {
        setInstructionsLoading(false);
        hasLoadedInstructions.current = true;
      }
    };

    loadInstructions();
  }, [addLog]); // Include addLog in dependencies

  const memoizedTranscriptionOptions = useMemo(() => ({
    // Use environment variables with sensible defaults
    model: import.meta.env.VITE_TRANSCRIPTION_MODEL || 'nova-3',
    language: import.meta.env.VITE_TRANSCRIPTION_LANGUAGE || 'en-US',
    smart_format: import.meta.env.VITE_TRANSCRIPTION_SMART_FORMAT !== 'false',
    interim_results: import.meta.env.VITE_TRANSCRIPTION_INTERIM_RESULTS !== 'false',
    diarize: import.meta.env.VITE_TRANSCRIPTION_DIARIZE !== 'false',
    channels: parseInt(import.meta.env.VITE_TRANSCRIPTION_CHANNELS || '1'),
    vad_events: true, // Enable VAD events
    utterance_end_ms: parseInt(import.meta.env.VITE_TRANSCRIPTION_UTTERANCE_END_MS || '1000'),
    sample_rate: 16000,
    encoding: 'linear16'
  }), []);

  const memoizedAgentOptions = useMemo(() => ({
    // Use environment variables with sensible defaults
    language: import.meta.env.VITE_AGENT_LANGUAGE || 'en',
    // Agent can use a different model for listening if desired, 
    // keyterms only affect the transcription service input.
    listenModel: import.meta.env.VITE_AGENT_MODEL || 'nova-3', 
    thinkProviderType: 'open_ai',
    // Default model is `gpt-4o-mini` but other models can be provided such as `gpt-4.1-mini`
    thinkModel: import.meta.env.VITE_AGENT_THINK_MODEL || 'gpt-4o-mini',
    // Uncomment the following lines to use custom endpoint URL and API key values for the Voice Agent `think` message
    //thinkEndpointUrl: 'https://api.openai.com/v1/chat/completions',
    //thinkApiKey: import.meta.env.VITE_THINK_API_KEY || '',
    voice: import.meta.env.VITE_AGENT_VOICE || 'aura-2-apollo-en',
    instructions: loadedInstructions || 'You are a helpful voice assistant. Keep your responses concise and informative.',
    greeting: import.meta.env.VITE_AGENT_GREETING || 'Hello! How can I assist you today?',
    // Pass conversation history as context in Deepgram API format
    context: conversationHistory.length > 0 ? {
      messages: conversationHistory.map(message => ({
        type: "History",
<<<<<<< HEAD
        role: message.role === 'assistant' ? 'assistant' as const : 'user' as const,
=======
        role: message.role,
>>>>>>> 73560508
        content: message.content
      }))
    } : undefined
  }), [loadedInstructions, conversationHistory]); // Include conversationHistory dependency

  // Memoize endpoint config to point to custom endpoint URLs
  const memoizedEndpointConfig = useMemo(() => ({
    agentUrl: import.meta.env.VITE_AGENT_URL || 'wss://agent.deepgram.com/v1/agent/converse',
  }), []);

  // Targeted sleep/wake logging for the App component
  const sleepLogApp = useCallback((message: string) => {
    addLog(`[SLEEP_CYCLE][APP] ${message}`);
  }, [addLog]);
  
  // Event handlers - memoized with useCallback
  const handleReady = useCallback((ready: boolean) => {
    setIsReady(ready);
    addLog(`Component is ${ready ? 'ready' : 'not ready'}`);
    
    // Start connections when component is ready
    if (ready && deepgramRef.current) {
      console.log('🎤 [APP] Starting connections...');
      deepgramRef.current.start().catch(error => {
        console.error('🎤 [APP] Failed to start connections:', error);
        addLog(`Failed to start connections: ${error.message}`);
      });
    }
  }, [addLog]); // Depends on addLog
  
  const handleTranscriptUpdate = useCallback((transcript: TranscriptResponse) => {
    // Use type assertion to handle the actual structure from Deepgram
    // which differs from our TranscriptResponse type
    const deepgramResponse = transcript as unknown as {
      type: string;
      channel: {
        alternatives: Array<{
          transcript: string;
          confidence: number;
          words: Array<{
            word: string;
            start: number;
            end: number;
            confidence: number;
            speaker?: number;
            punctuated_word?: string;
          }>;
        }>;
      };
      is_final: boolean;
    };

    if (deepgramResponse.channel?.alternatives?.[0]?.transcript) {
      const text = deepgramResponse.channel.alternatives[0].transcript;
      // Get speaker ID if available
      const speakerId = deepgramResponse.channel.alternatives[0].words?.[0]?.speaker;
      const displayText = speakerId !== undefined 
        ? `Speaker ${speakerId}: ${text}` 
        : text;
      
      setLastTranscript(displayText);
      
      // Log transcript to event log (and console via addLog)
      const transcriptType = deepgramResponse.is_final ? 'final' : 'interim';
      addLog(`[TRANSCRIPT] "${text}" (${transcriptType})`);
    }
  }, [addLog]); // Include addLog in dependencies
  
  const handleAgentUtterance = useCallback((utterance: LLMResponse) => {
    setAgentResponse(utterance.text);
    addLog(`Agent said: ${utterance.text}`);
    // Track agent messages in conversation history
    setConversationHistory(prev => [...prev, {
      role: 'assistant',
      content: utterance.text,
      timestamp: Date.now()
    }]);
  }, [addLog]); // Depends on addLog
  
  const handleUserMessage = useCallback((message: UserMessageResponse) => {
    setUserMessage(message.text);
    addLog(`User message from server: ${message.text}`);
    // Track user messages in conversation history
    setConversationHistory(prev => [...prev, {
      role: 'user',
      content: message.text,
      timestamp: Date.now()
    }]);
  }, [addLog]);
  
  const handleAgentStateChange = useCallback((state: AgentState) => {
    const prevState = agentState; // Capture previous state for comparison
    setAgentState(state);
    setIsSleeping(state === 'sleeping');
    addLog(`Agent state changed: ${state}`); // General log
    
    // Specific sleep cycle logging
    if (state === 'sleeping' && prevState !== 'sleeping') {
      sleepLogApp(`State changed TO sleeping.`);
    } else if (state !== 'sleeping' && prevState === 'sleeping') {
      sleepLogApp(`State changed FROM sleeping to ${state}.`);
    } else if (state === 'sleeping' && prevState === 'sleeping') {
      // This case might indicate an unnecessary update, but log it for now
      sleepLogApp(`State remained sleeping (received update).`);
    }
  }, [addLog, sleepLogApp, agentState]); // Depends on addLog, sleepLogApp, and agentState
  
  // Add a handler for audio playing status
  const handlePlaybackStateChange = useCallback((isPlaying: boolean) => {
    setIsPlaying(isPlaying);
    addLog(`Audio playback: ${isPlaying ? 'started' : 'stopped'}`);
  }, [addLog]);
  
  const handleConnectionStateChange = useCallback((service: ServiceType, state: ConnectionState) => {
    setConnectionStates(prev => ({
      ...prev,
      [service]: state
    }));
    addLog(`${service} connection state: ${state}`);
  }, [addLog]); // Depends on addLog
  
  const handleError = useCallback((error: DeepgramError) => {
    addLog(`Error (${error.service}): ${error.message}`);
    console.error('Deepgram error:', error);
  }, [addLog]); // Depends on addLog

  // VAD event handlers - clearly marked by source
  const handleUserStartedSpeaking = useCallback(() => {
    const timestamp = new Date().toISOString().substring(11, 19);
    setUserStartedSpeaking(timestamp);
    utteranceEndDetected.current = false; // Reset flag for new speech session
    
    // Only log user speaking events in debug mode to reduce console spam
    if (isDebugMode) {
      addLog(`🎤 [AGENT] User started speaking at ${timestamp}`);
    }
  }, [addLog, isDebugMode]);

  const handleUserStoppedSpeaking = useCallback(() => {
    const timestamp = new Date().toISOString().substring(11, 19);
    setUserStoppedSpeaking(timestamp);
    
    // Only log user stopped speaking events in debug mode to reduce console spam
    if (isDebugMode) {
      addLog(`🎤 [AGENT] User stopped speaking at ${timestamp}`);
    }
  }, [addLog, isDebugMode]);

  const handleUtteranceEnd = useCallback((data: { channel: number[]; lastWordEnd: number }) => {
    const channelStr = data.channel.join(',');
    setUtteranceEnd(`Channel: [${channelStr}], Last word end: ${data.lastWordEnd}s`);
    utteranceEndDetected.current = true;
    
    // Only log UtteranceEnd events in debug mode to reduce console spam
    if (isDebugMode) {
      addLog(`🔚 [TRANSCRIPTION] UtteranceEnd detected`);
    }
  }, [addLog, isDebugMode]);

  // Auto-connect dual mode event handlers

  const handleTextSubmit = useCallback(async () => {
    if (!textInput.trim()) return;
    
    try {
      const apiKey = import.meta.env.VITE_DEEPGRAM_API_KEY;
      
<<<<<<< HEAD
      if (isRealApiKey) {
        // Real API key - use lazy reconnect with text
        addLog(`Resuming conversation with text: ${textInput}`);
        setUserMessage(textInput);
        
        if (deepgramRef.current) {
          // Use injectUserMessage method instead of resumeWithText
          deepgramRef.current.injectUserMessage(textInput);
          addLog('Text message sent');
        } else {
          addLog('Error: DeepgramVoiceInteraction ref not available');
        }
=======
      if (!apiKey || apiKey === 'your-deepgram-api-key-here' || apiKey === 'your_actual_deepgram_api_key_here') {
        addLog('❌ Please set VITE_DEEPGRAM_API_KEY environment variable with a valid Deepgram API key');
        return;
      }
      
      // Send text message to real Deepgram agent
      addLog(`Sending text message: ${textInput}`);
      setUserMessage(textInput);
      
      if (deepgramRef.current) {
        await deepgramRef.current.injectUserMessage(textInput);
        addLog('Text message sent to Deepgram agent');
>>>>>>> 73560508
      } else {
        addLog('Error: DeepgramVoiceInteraction ref not available');
      }
      
      setTextInput('');
    } catch (error) {
      addLog(`Error sending text message: ${(error as Error).message}`);
      console.error('Text submit error:', error);
    }
  }, [textInput, addLog]);


  const handleAgentSpeaking = useCallback(() => {
    setAgentSpeaking(true);
    setAgentSilent(false); // Reset silent state when agent starts speaking
    addLog('Agent started speaking');
  }, [addLog]);

  const handleAgentSilent = useCallback(() => {
    setAgentSpeaking(false); // Reset speaking state when agent finishes
    setAgentSilent(true);
    addLog('Agent finished speaking');
  }, [addLog]);

<<<<<<< HEAD
=======
  
>>>>>>> 73560508
  // Control functions
  const startInteraction = async () => {
    try {
      await deepgramRef.current?.start();
      setIsRecording(true);
      addLog('Started interaction');
    } catch (error) {
      addLog(`Error starting: ${(error as Error).message}`);
      console.error('Start error:', error);
    }
  };
  
  const stopInteraction = async () => {
    try {
      await deepgramRef.current?.stop();
      setIsRecording(false);
      addLog('Stopped interaction');
    } catch (error) {
      addLog(`Error stopping: ${(error as Error).message}`);
      console.error('Stop error:', error);
    }
  };
  
  const interruptAgent = () => {
    console.log('🚨 Interrupt button clicked!');
    addLog('🔇 Interrupting agent - attempting to stop all audio');
    
    if (deepgramRef.current) {
      deepgramRef.current.interruptAgent();
      console.log('✅ interruptAgent() method called');
    } else {
      console.error('❌ deepgramRef.current is null!');
    }
  };
  
  // Handle push button: down = block agent audio
  const handleMuteDown = () => {
    setIsPressed(true);
    setTtsMuted(true);
    addLog('🔇 Agent audio blocked');
    if (deepgramRef.current) {
      deepgramRef.current.interruptAgent();
    }
  };
  
  // Handle push button: up = allow agent audio
  const handleMuteUp = () => {
    setIsPressed(false);
    setTtsMuted(false);
    addLog('🔊 Agent audio allowed');
    if (deepgramRef.current) {
      deepgramRef.current.allowAgent();
    }
  };
  
  const updateContext = () => {
    // Define the possible instruction prompts
    const instructions = [
      "Talk like a pirate.",
      "Respond only in questions.",
      "Talk in Old English."
    ];
    
    // Randomly select an instruction
    const randomIndex = Math.floor(Math.random() * instructions.length);
    const selectedInstruction = instructions[randomIndex];
    
    if (deepgramRef.current) {
      deepgramRef.current.updateAgentInstructions({
        // Using 'instructions' key based on UpdateInstructionsPayload
        instructions: selectedInstruction 
      });
      addLog(`Updated agent context: ${selectedInstruction}`);
      sleepLogApp(`Sent instruction: "${selectedInstruction}"`); // Add sleep cycle log too
    } else {
      addLog('Error: Could not update context, deepgramRef is null');
    }
  };
  
  const toggleSleep = () => {
    if (deepgramRef.current) {
      sleepLogApp(`Toggle button clicked. Current app state isSleeping=${isSleeping}. Calling core toggleSleep().`);
      deepgramRef.current.toggleSleep();
      // Removed the potentially inaccurate log here, state change is handled by onAgentStateChange
    }
  };
  
  const injectMessage = () => {
    const testMessage = "This is a test message injected programmatically!";
    
    if (deepgramRef.current) {
      deepgramRef.current.injectAgentMessage(testMessage);
      addLog(`Injected message: "${testMessage}"`);
    } else {
      addLog('Error: Could not inject message, deepgramRef is null');
    }
  };

  const toggleMicrophone = async () => {
    try {
      console.log('🎤 [APP] toggleMicrophone called');
      console.log('🎤 [APP] micEnabled:', micEnabled);
      console.log('🎤 [APP] deepgramRef.current:', !!deepgramRef.current);
      
      if (!micEnabled) {
        // Enable microphone with lazy audio initialization
        setMicLoading(true);
        addLog('Starting audio capture (lazy initialization)');
        console.log('🎤 [APP] About to call startAudioCapture()');
        
        if (deepgramRef.current) {
          console.log('🎤 [APP] deepgramRef.current exists, calling startAudioCapture()');
          console.log('🎤 [APP] deepgramRef.current methods:', Object.keys(deepgramRef.current));
          
          // Check if connection is closed and needs to be re-established
          const connectionStates = deepgramRef.current.getConnectionStates();
          if (!connectionStates.agentConnected) {
            console.log('🎤 [APP] Agent connection closed, re-establishing connection...');
            addLog('Re-establishing agent connection...');
            await deepgramRef.current.start();
            console.log('🎤 [APP] Connection re-established');
          }
          
          if (typeof deepgramRef.current.startAudioCapture === 'function') {
            console.log('🎤 [APP] startAudioCapture method exists, calling it');
            await deepgramRef.current.startAudioCapture();
            console.log('🎤 [APP] startAudioCapture() completed successfully');
            addLog('Audio capture started successfully');
            
            // Update local state to reflect microphone is enabled
            setMicEnabled(true);
          } else {
            console.log('🎤 [APP] startAudioCapture method does not exist!');
            addLog('❌ [APP] startAudioCapture method not found on ref');
          }
        } else {
          console.log('🎤 [APP] deepgramRef.current is null!');
          addLog('❌ [APP] deepgramRef.current is null - cannot start audio capture');
        }
        setMicLoading(false);
      } else {
        // Disable microphone
        console.log('🎤 [APP] Disabling microphone');
<<<<<<< HEAD
        // Note: Microphone control is handled by the component's internal state
=======
        await deepgramRef.current?.stop();
        setMicEnabled(false);
>>>>>>> 73560508
        addLog('Microphone disabled');
      }
    } catch (error) {
      console.log('🎤 [APP] Error in toggleMicrophone:', error);
      addLog(`Error toggling microphone: ${(error as Error).message}`);
      console.error('Microphone toggle error:', error);
      setMicLoading(false);
    }
  };
<<<<<<< HEAD

  /**
   * Comprehensive muting callback that handles all audio management
   * This demonstrates proper parent-controlled muting pattern:
   * 1. Parent manages mute state locally
   * 2. Parent calls interruptAgent() to stop audio immediately
   * 3. Parent handles any additional audio channel management if needed
   */
  const handleMuteToggle = () => {
    console.log('🔇 [APP] Mute toggle called');
    addLog('🔇 TTS mute button clicked');
    
    if (!deepgramRef.current) {
      console.error('❌ deepgramRef.current is null!');
      addLog('❌ Cannot toggle TTS mute: deepgramRef is null');
      return;
    }
    
    const newMutedState = !isTtsMuted;
    console.log(`🔇 [APP] Changing mute state: ${isTtsMuted} → ${newMutedState}`);
    
    // Update local mute state (parent responsibility)
    setIsTtsMuted(newMutedState);
    
    if (newMutedState) {
      // Muting: Call interruptAgent() to stop audio immediately
      console.log('🔇 [APP] Muting - calling interruptAgent() to stop audio');
      deepgramRef.current.interruptAgent();
      addLog('🔇 Audio interrupted via interruptAgent()');
    } else {
      // Unmuting: Audio will resume naturally when agent speaks
      console.log('🔇 [APP] Unmuting - audio will resume on next agent response');
      addLog('🔇 Audio unmuted - will resume on next agent response');
    }
  };
=======
>>>>>>> 73560508
  
  // Show error if API key or project ID is missing
  if (shouldShowError) {
    return (
      <div style={{ 
        padding: '20px', 
        backgroundColor: '#1a202c', 
        border: '1px solid #2d3748', 
        borderRadius: '8px',
        margin: '20px',
        fontFamily: 'system-ui, -apple-system, sans-serif',
        color: '#e2e8f0',
        fontSize: '14px',
        lineHeight: '1.5'
      }}>
        <h2 style={{ margin: '0 0 15px 0', color: '#fbb6ce', fontSize: '18px' }}>⚠️ Deepgram API Key Required</h2>
        <p style={{ margin: '0 0 15px 0' }}><strong>This test app requires a valid Deepgram API key to function:</strong></p>
        
        <p style={{ margin: '15px 0 10px 0' }}><strong>To enable Deepgram integration:</strong></p>
        <p style={{ margin: '0 0 10px 0' }}>Set the following in <code style={{ backgroundColor: '#4a5568', padding: '2px 4px', borderRadius: '3px', fontSize: '13px', color: '#e2e8f0' }}>test-app/.env</code>:</p>
        <pre style={{ 
          backgroundColor: '#2d3748', 
          padding: '15px', 
          borderRadius: '6px', 
          border: '1px solid #4a5568',
          fontSize: '13px',
          lineHeight: '1.4',
          overflow: 'auto',
          margin: '10px 0',
          color: '#e2e8f0'
        }}>
VITE_DEEPGRAM_API_KEY=your-real-deepgram-api-key
VITE_DEEPGRAM_PROJECT_ID=your-real-project-id
        </pre>
        <p style={{ margin: '15px 0 10px 0' }}>Get a free API key at: <a href="https://deepgram.com" target="_blank" style={{ color: '#63b3ed', textDecoration: 'none' }}>https://deepgram.com</a></p>
        <p style={{ margin: '0', fontStyle: 'italic', color: '#a0aec0' }}>Text messages will be sent to the Deepgram agent service when a valid API key is provided.</p>
      </div>
    );
  }
  
  return (
    <div style={{ 
      maxWidth: '800px', 
      margin: '0 auto', 
      padding: '20px',
      pointerEvents: 'auto' // Allow pointer events for E2E tests
    }} data-testid="voice-agent">
      <h1>Deepgram Voice Interaction Test</h1>
      
      <DeepgramVoiceInteraction
        ref={deepgramRef}
        apiKey={import.meta.env.VITE_DEEPGRAM_API_KEY || ''}
        transcriptionOptions={memoizedTranscriptionOptions}
        agentOptions={memoizedAgentOptions}
        endpointConfig={memoizedEndpointConfig}
        onReady={handleReady}
        onTranscriptUpdate={handleTranscriptUpdate}
        onAgentUtterance={handleAgentUtterance}
        onUserMessage={handleUserMessage}
        onAgentStateChange={handleAgentStateChange}
        onConnectionStateChange={handleConnectionStateChange}
        onError={handleError}
        onPlaybackStateChange={handlePlaybackStateChange}
        // VAD event handlers
        onUserStartedSpeaking={handleUserStartedSpeaking}
        onUserStoppedSpeaking={handleUserStoppedSpeaking}
        onUtteranceEnd={handleUtteranceEnd}
        onAgentSpeaking={handleAgentSpeaking}
        onAgentSilent={handleAgentSilent}
        debug={true} // Enable debug for VAD testing
      />
      
      <div style={{ border: '1px solid blue', padding: '10px', margin: '15px 0' }}>
        <h4>Component States:</h4>
        <p>App UI State (isSleeping): <strong>{(isSleeping || agentState === 'entering_sleep').toString()}</strong></p>
        <p>Core Component State (agentState via callback): <strong>{agentState}</strong></p>
        <p>Agent Connection: <strong data-testid="connection-status">{connectionStates.agent}</strong></p>
        
        {/* API Key Status Indicator */}
        {(() => {
          const apiKey = import.meta.env.VITE_DEEPGRAM_API_KEY;
          const isValidApiKey = apiKey && 
            apiKey !== 'your-deepgram-api-key-here' && 
            apiKey !== 'your_actual_deepgram_api_key_here' &&
            !apiKey.startsWith('test-') && 
            apiKey.length >= 20; // Deepgram API keys are typically 20+ characters
          
          return (
            <div style={{ 
              margin: '10px 0', 
              padding: '8px', 
              backgroundColor: isValidApiKey ? '#1a4d1a' : '#4a1a1a', 
              border: `1px solid ${isValidApiKey ? '#48bb78' : '#e53e3e'}`,
              borderRadius: '4px',
              color: isValidApiKey ? '#9ae6b4' : '#feb2b2'
            }} data-testid="api-mode-indicator">
              <strong>
                {isValidApiKey ? '🟢 Valid Deepgram API Key' : '🔴 Invalid/Missing API Key'}
              </strong>
              <p style={{ margin: '5px 0 0 0', fontSize: '0.9em', color: isValidApiKey ? '#9ae6b4' : '#feb2b2' }}>
                {isValidApiKey 
                  ? 'Text messages will be sent to Deepgram agent service' 
                  : 'Please set VITE_DEEPGRAM_API_KEY environment variable'
                }
              </p>
            </div>
          );
        })()}
        <p>Audio Recording: <strong>{isRecording.toString()}</strong></p>
        <p>Audio Playing: <strong data-testid="audio-playing-status">{isPlaying.toString()}</strong></p>
        <p>Component Ready: <strong data-testid="component-ready-status">{isReady.toString()}</strong></p>
        <h4>Auto-Connect Dual Mode States:</h4>
        <div data-testid="auto-connect-states">
          <p>Microphone Enabled: <strong data-testid="mic-status">{micEnabled ? 'Enabled' : 'Disabled'}</strong></p>
          <p>Agent Speaking: <strong data-testid="agent-speaking">{agentSpeaking.toString()}</strong></p>
          <p>Agent Silent: <strong data-testid="agent-silent">{agentSilent.toString()}</strong></p>
        </div>
        
        <h4>VAD (Voice Activity Detection) States:</h4>
        <div data-testid="vad-states">
          <p>Debug - utteranceEndDetected: <strong>Removed - main component handles this</strong></p>
          
          <h5>From Agent WebSocket:</h5>
          <p>User Started Speaking: <strong data-testid="user-started-speaking">{userStartedSpeaking || 'Not detected'}</strong></p>
          <p>User Stopped Speaking: <strong data-testid="user-stopped-speaking">{userStoppedSpeaking || 'Not detected'}</strong></p>
          <p>Utterance End: <strong data-testid="utterance-end">{utteranceEnd || 'Not detected'}</strong></p>
          
          <h5>From Agent Service:</h5>
        </div>
      </div>
      
      <div style={{ margin: '20px 0', display: 'flex', gap: '10px', pointerEvents: 'auto' }}>
        {!isRecording ? (
          <button 
            onClick={startInteraction} 
            disabled={!isReady || isRecording}
            style={{ padding: '10px 20px', pointerEvents: 'auto' }}
            data-testid="start-button"
          >
            Start
          </button>
        ) : (
          <button 
            onClick={stopInteraction}
            disabled={!isRecording}
            style={{ padding: '10px 20px', pointerEvents: 'auto' }}
            data-testid="stop-button"
          >
            Stop
          </button>
        )}
        <button 
          onMouseDown={handleMuteDown}
          onMouseUp={handleMuteUp}
          onMouseLeave={handleMuteUp}
          disabled={!isRecording}
          style={{ 
            padding: '10px 20px',
            backgroundColor: isPressed ? '#f56565' : (ttsMuted ? '#feb2b2' : 'transparent'),
            transform: isPressed ? 'scale(0.95)' : 'scale(1)',
            transition: 'all 0.1s ease',
            pointerEvents: 'auto'
          }}
          data-testid="tts-mute-button"
        >
          {ttsMuted ? '🔇 Mute' : '🔊 Enable'}
        </button>
        <button 
          onClick={updateContext}
          disabled={!isRecording}
          style={{ padding: '10px 20px', pointerEvents: 'auto' }}
        >
          Update Context
        </button>
        <button 
          onClick={toggleSleep} 
          disabled={!isRecording || agentState === 'entering_sleep'}
          style={{
            padding: '10px 20px',
            backgroundColor: (isSleeping || agentState === 'entering_sleep') ? '#e0f7fa' : 'transparent',
            pointerEvents: 'auto'
          }}
        >
          {(isSleeping || agentState === 'entering_sleep') ? 'Wake Up' : 'Put to Sleep'}
        </button>
        <button 
          onClick={injectMessage}
          disabled={!isRecording}
          style={{ padding: '10px 20px', pointerEvents: 'auto' }}
        >
          Inject Message
        </button>
        <button 
          onClick={toggleMicrophone}
          disabled={!isReady || micLoading}
          style={{ 
            padding: '10px 20px',
            backgroundColor: micEnabled ? '#e0f7fa' : 'transparent',
            pointerEvents: 'auto',
            position: 'relative'
          }}
          data-testid="microphone-button"
        >
          {micLoading ? (
            <>
              <span style={{ marginRight: '8px' }}>⏳</span>
              Connecting...
            </>
          ) : (
            micEnabled ? 'Disable Mic' : 'Enable Mic'
          )}
        </button>
<<<<<<< HEAD
        <button 
          onClick={() => {
            // Access the internal agent manager for testing
            // eslint-disable-next-line @typescript-eslint/no-explicit-any
            const componentRef = deepgramRef.current as DeepgramVoiceInteractionHandle & { agentManagerRef?: { current?: any } };
            const agentManager = componentRef?.agentManagerRef?.current;
            if (agentManager) {
              triggerTimeoutForTesting(agentManager);
              addLog('🧪 [TEST] Manually triggered connection timeout');
            } else {
              addLog('❌ [TEST] Agent manager not available for timeout testing');
            }
          }}
          disabled={!isReady}
          style={{ 
            padding: '10px 20px',
            backgroundColor: '#ff6b6b',
            color: 'white',
            border: 'none',
            borderRadius: '4px',
            cursor: 'pointer',
            pointerEvents: 'auto'
          }}
          title="Manually trigger connection timeout for testing lazy reconnection"
          data-testid="trigger-timeout-button"
        >
          🧪 Trigger Timeout
        </button>
        <button 
          onClick={handleMuteToggle}
          data-testid="tts-mute-button"
          style={{
            padding: '12px 20px',
            borderRadius: '8px',
            border: '3px solid',
            borderColor: isTtsMuted ? '#dc3545' : '#28a745',
            backgroundColor: isTtsMuted ? '#f8d7da' : '#d4edda',
            color: isTtsMuted ? '#721c24' : '#155724',
            fontWeight: 'bold',
            fontSize: '16px',
            cursor: 'pointer',
            transition: 'all 0.2s ease',
            boxShadow: isTtsMuted ? 'inset 0 2px 4px rgba(0,0,0,0.2)' : '0 2px 4px rgba(0,0,0,0.1)',
            transform: isTtsMuted ? 'translateY(1px)' : 'translateY(0)',
            pointerEvents: 'auto'
          }}
        >
          {isTtsMuted ? '🔇 TTS MUTED' : '🔊 TTS ENABLED'}
        </button>
=======
>>>>>>> 73560508
      </div>
      
      {isRecording && (
        <div style={{
          margin: '20px 0',
          display: 'flex',
          flexDirection: 'column',
          alignItems: 'center',
          padding: '10px',
          border: '2px solid #ff3333',
          borderRadius: '8px',
          backgroundColor: '#fff8f8'
        }}>
          <p style={{ 
            margin: '0 0 10px 0', 
            fontWeight: 'bold'
          }}>
            {isPlaying ? '🤖 Agent is speaking' 
              : agentState === 'listening' ? '👂 Agent listening' 
              : agentState === 'thinking' ? '🤔 Agent thinking' 
              : (agentState === 'sleeping' || agentState === 'entering_sleep') ? '😴 Agent sleeping' 
              : '🎙️ Microphone active'}
          </p>
          {(agentState === 'sleeping' || agentState === 'entering_sleep') && 
            <p style={{ 
              margin: '0', 
              fontStyle: 'italic', 
              color: '#555'
            }}>(Ignoring audio input)</p>}
        </div>
      )}
      
      <div style={{ display: 'flex', justifyContent: 'space-between', gap: '20px', marginTop: '20px' }}>
        <div style={{ flex: 1, border: '1px solid #ccc', padding: '10px' }}>
          <h3>Live Transcript</h3>
          <pre data-testid="transcription">{lastTranscript || '(Waiting for transcript...)'}</pre>
        </div>
        <div style={{ flex: 1, border: '1px solid #ccc', padding: '10px' }}>
          <h3>Agent Response</h3>
          <pre data-testid="agent-response">{agentResponse || '(Waiting for agent response...)'}</pre>
        </div>
      </div>
      
      <div style={{ marginTop: '20px', border: '1px solid #ccc', padding: '10px' }}>
        <h3>User Message from Server</h3>
        <pre data-testid="user-message">{userMessage || '(No user messages from server yet...)'}</pre>
      </div>
      
      {/* Text Input for Text-Only Mode */}
      <div style={{ marginTop: '20px', border: '1px solid #ddd', padding: '10px', pointerEvents: 'auto' }}>
        <h3>Text Input (Text-Only Mode)</h3>
        <div style={{ display: 'flex', gap: '10px', marginBottom: '10px' }}>
          <input
            type="text"
            placeholder="Type your message here..."
            style={{ flex: 1, padding: '8px', border: '1px solid #ccc', borderRadius: '4px', pointerEvents: 'auto' }}
            data-testid="text-input"
            value={textInput}
            onChange={(e) => setTextInput(e.target.value)}
            onFocus={async () => {
              // Resume AudioContext on user interaction
              const audioContext = deepgramRef.current?.getAudioContext?.();
              if (audioContext?.state === 'suspended') {
                try {
                  await audioContext.resume();
                  addLog('✅ AudioContext resumed on text input focus');
                } catch (error) {
                  addLog(`⚠️ Failed to resume AudioContext on focus: ${error}`);
                }
              }
            }}
            onKeyDown={(e) => {
              if (e.key === 'Enter') {
                handleTextSubmit();
              }
            }}
          />
          <button
            onClick={handleTextSubmit}
            style={{ padding: '8px 16px', backgroundColor: '#007bff', color: 'white', border: 'none', borderRadius: '4px', pointerEvents: 'auto' }}
            data-testid="send-button"
          >
            Send
          </button>
        </div>
        <p style={{ fontSize: '12px', color: '#666', margin: 0 }}>
          This allows you to send text messages without using the microphone.
        </p>
      </div>

      <div style={{ marginTop: '20px', border: '1px solid #eee', padding: '10px', pointerEvents: 'auto' }}>
        <h3>Instructions Status</h3>
        <div style={{ marginBottom: '10px' }}>
          <strong>Status:</strong> {instructionsLoading ? 'Loading...' : 'Loaded'}
        </div>
        <div style={{ marginBottom: '10px' }}>
          <strong>Source:</strong> {loadedInstructions ? 'Instructions Loader' : 'Not Available'}
        </div>
        <div style={{ marginBottom: '10px' }}>
          <strong>Instructions Preview:</strong>
          <div style={{ 
            maxHeight: '100px', 
            overflowY: 'scroll', 
            background: '#2d3748', 
            padding: '5px', 
            marginTop: '5px',
            fontSize: '12px',
            border: '1px solid #4a5568',
            color: '#e2e8f0'
          }}>
            {loadedInstructions || 'No instructions loaded'}
          </div>
        </div>
      </div>

      <div data-testid="event-log" style={{ marginTop: '20px', border: '1px solid #4a5568', padding: '10px', pointerEvents: 'auto', backgroundColor: '#1a202c' }}>
        <h3 style={{ color: '#e2e8f0' }}>Event Log</h3>
        <button onClick={() => { setLogs([]); }} style={{ marginBottom: '10px', pointerEvents: 'auto', backgroundColor: '#4a5568', color: '#e2e8f0', border: '1px solid #2d3748', padding: '5px 10px', borderRadius: '4px' }}>Clear Logs</button>
        <pre style={{ maxHeight: '300px', overflowY: 'scroll', background: '#2d3748', padding: '5px', color: '#e2e8f0', border: '1px solid #4a5568', borderRadius: '4px' }}>
          {logs.slice().reverse().join('\n')}
        </pre>
      </div>
    </div>
  );
}

export default App;<|MERGE_RESOLUTION|>--- conflicted
+++ resolved
@@ -189,11 +189,7 @@
     context: conversationHistory.length > 0 ? {
       messages: conversationHistory.map(message => ({
         type: "History",
-<<<<<<< HEAD
-        role: message.role === 'assistant' ? 'assistant' as const : 'user' as const,
-=======
         role: message.role,
->>>>>>> 73560508
         content: message.content
       }))
     } : undefined
@@ -361,20 +357,6 @@
     try {
       const apiKey = import.meta.env.VITE_DEEPGRAM_API_KEY;
       
-<<<<<<< HEAD
-      if (isRealApiKey) {
-        // Real API key - use lazy reconnect with text
-        addLog(`Resuming conversation with text: ${textInput}`);
-        setUserMessage(textInput);
-        
-        if (deepgramRef.current) {
-          // Use injectUserMessage method instead of resumeWithText
-          deepgramRef.current.injectUserMessage(textInput);
-          addLog('Text message sent');
-        } else {
-          addLog('Error: DeepgramVoiceInteraction ref not available');
-        }
-=======
       if (!apiKey || apiKey === 'your-deepgram-api-key-here' || apiKey === 'your_actual_deepgram_api_key_here') {
         addLog('❌ Please set VITE_DEEPGRAM_API_KEY environment variable with a valid Deepgram API key');
         return;
@@ -387,7 +369,6 @@
       if (deepgramRef.current) {
         await deepgramRef.current.injectUserMessage(textInput);
         addLog('Text message sent to Deepgram agent');
->>>>>>> 73560508
       } else {
         addLog('Error: DeepgramVoiceInteraction ref not available');
       }
@@ -411,11 +392,7 @@
     setAgentSilent(true);
     addLog('Agent finished speaking');
   }, [addLog]);
-
-<<<<<<< HEAD
-=======
-  
->>>>>>> 73560508
+  
   // Control functions
   const startInteraction = async () => {
     try {
@@ -559,12 +536,8 @@
       } else {
         // Disable microphone
         console.log('🎤 [APP] Disabling microphone');
-<<<<<<< HEAD
-        // Note: Microphone control is handled by the component's internal state
-=======
         await deepgramRef.current?.stop();
         setMicEnabled(false);
->>>>>>> 73560508
         addLog('Microphone disabled');
       }
     } catch (error) {
@@ -574,7 +547,6 @@
       setMicLoading(false);
     }
   };
-<<<<<<< HEAD
 
   /**
    * Comprehensive muting callback that handles all audio management
@@ -610,8 +582,6 @@
       addLog('🔇 Audio unmuted - will resume on next agent response');
     }
   };
-=======
->>>>>>> 73560508
   
   // Show error if API key or project ID is missing
   if (shouldShowError) {
@@ -824,58 +794,6 @@
             micEnabled ? 'Disable Mic' : 'Enable Mic'
           )}
         </button>
-<<<<<<< HEAD
-        <button 
-          onClick={() => {
-            // Access the internal agent manager for testing
-            // eslint-disable-next-line @typescript-eslint/no-explicit-any
-            const componentRef = deepgramRef.current as DeepgramVoiceInteractionHandle & { agentManagerRef?: { current?: any } };
-            const agentManager = componentRef?.agentManagerRef?.current;
-            if (agentManager) {
-              triggerTimeoutForTesting(agentManager);
-              addLog('🧪 [TEST] Manually triggered connection timeout');
-            } else {
-              addLog('❌ [TEST] Agent manager not available for timeout testing');
-            }
-          }}
-          disabled={!isReady}
-          style={{ 
-            padding: '10px 20px',
-            backgroundColor: '#ff6b6b',
-            color: 'white',
-            border: 'none',
-            borderRadius: '4px',
-            cursor: 'pointer',
-            pointerEvents: 'auto'
-          }}
-          title="Manually trigger connection timeout for testing lazy reconnection"
-          data-testid="trigger-timeout-button"
-        >
-          🧪 Trigger Timeout
-        </button>
-        <button 
-          onClick={handleMuteToggle}
-          data-testid="tts-mute-button"
-          style={{
-            padding: '12px 20px',
-            borderRadius: '8px',
-            border: '3px solid',
-            borderColor: isTtsMuted ? '#dc3545' : '#28a745',
-            backgroundColor: isTtsMuted ? '#f8d7da' : '#d4edda',
-            color: isTtsMuted ? '#721c24' : '#155724',
-            fontWeight: 'bold',
-            fontSize: '16px',
-            cursor: 'pointer',
-            transition: 'all 0.2s ease',
-            boxShadow: isTtsMuted ? 'inset 0 2px 4px rgba(0,0,0,0.2)' : '0 2px 4px rgba(0,0,0,0.1)',
-            transform: isTtsMuted ? 'translateY(1px)' : 'translateY(0)',
-            pointerEvents: 'auto'
-          }}
-        >
-          {isTtsMuted ? '🔇 TTS MUTED' : '🔊 TTS ENABLED'}
-        </button>
-=======
->>>>>>> 73560508
       </div>
       
       {isRecording && (
