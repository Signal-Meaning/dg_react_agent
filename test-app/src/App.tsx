--- conflicted
+++ resolved
@@ -43,11 +43,17 @@
   });
   const [logs, setLogs] = useState<string[]>([]);
   const [micLoading, setMicLoading] = useState(false);
-<<<<<<< HEAD
   
   // Instructions state
   const [loadedInstructions, setLoadedInstructions] = useState<string>('');
   const [instructionsLoading, setInstructionsLoading] = useState(true);
+  
+  // Conversation history for context management
+  const [conversationHistory, setConversationHistory] = useState<Array<{
+    role: 'user' | 'assistant';
+    content: string;
+    timestamp: number;
+  }>>([]);
   
   // Auto-connect dual mode state
   const [micEnabled, setMicEnabled] = useState(false);
@@ -97,68 +103,6 @@
   // Get debug state from URL or environment
   const isDebugMode = import.meta.env.VITE_DEBUG === 'true' || new URLSearchParams(window.location.search).get('debug') === 'true' || false;
   
-=======
-  
-  // Instructions state
-  const [loadedInstructions, setLoadedInstructions] = useState<string>('');
-  const [instructionsLoading, setInstructionsLoading] = useState(true);
-  
-  // Conversation history for context management
-  const [conversationHistory, setConversationHistory] = useState<Array<{
-    role: 'user' | 'assistant';
-    content: string;
-    timestamp: number;
-  }>>([]);
-  
-  // Auto-connect dual mode state
-  const [micEnabled, setMicEnabled] = useState(false);
-  const [connectionReady, setConnectionReady] = useState(false);
-  const [agentSpeaking, setAgentSpeaking] = useState(false);
-  const [agentSilent, setAgentSilent] = useState(false);
-  
-  // VAD state
-  const [userStartedSpeaking, setUserStartedSpeaking] = useState<string | null>(null);
-  const [userStoppedSpeaking, setUserStoppedSpeaking] = useState<string | null>(null);
-  const [utteranceEnd, setUtteranceEnd] = useState<string | null>(null);
-  const [isUserSpeaking, setIsUserSpeaking] = useState(false);
-  
-  // Flag to prevent state override after UtteranceEnd
-  const utteranceEndDetected = useRef(false);
-  // Track the last speech session to detect new sessions
-  // const lastSpeechSessionRef = useRef<string | null>(null);
-  
-  // Debug: Monitor isUserSpeaking state changes
-  useEffect(() => {
-    console.log('🔄 [TEST-APP] isUserSpeaking state changed to:', isUserSpeaking);
-  }, [isUserSpeaking]);
-  
-  // Reset the utteranceEndDetected flag when component mounts
-  // useEffect(() => {
-  //   utteranceEndDetected.current = false;
-  //   console.log('🔄 [TEST-APP] Component mounted - reset utteranceEndDetected flag');
-  // }, []);
-  
-  // VAD state from transcription service (SpeechStarted/UtteranceEnd)
-  
-  // Text input state
-  const [textInput, setTextInput] = useState('');
-  
-  // TTS mute state
-  const [isTtsMuted, setIsTtsMuted] = useState(false);
-  
-  // Helper to add logs - memoized
-  const addLog = useCallback((message: string) => {
-    const timestampedMessage = `${new Date().toISOString().substring(11, 19)} - ${message}`;
-    setLogs(prev => [...prev, timestampedMessage]);
-    // Also log to console for debugging
-    console.log(timestampedMessage);
-    // Don't clear keepalive - let it persist in the log history
-  }, []); // No dependencies, created once
-  
-  // Get debug state from URL or environment
-  const isDebugMode = import.meta.env.VITE_DEBUG === 'true' || new URLSearchParams(window.location.search).get('debug') === 'true' || false;
-  
->>>>>>> 7cb5b43a
   // Memoize options objects to prevent unnecessary re-renders/effect loops
 
   // Monitor deepgramRef changes - only log once when it becomes available
@@ -220,8 +164,6 @@
     loadInstructions();
   }, [addLog]); // Include addLog in dependencies
 
-<<<<<<< HEAD
-=======
   const memoizedTranscriptionOptions = useMemo(() => ({
     // Use environment variables with sensible defaults
     model: import.meta.env.VITE_TRANSCRIPTION_MODEL || 'nova-3',
@@ -236,7 +178,6 @@
     encoding: 'linear16'
   }), []);
 
->>>>>>> 7cb5b43a
   const memoizedAgentOptions = useMemo(() => ({
     // Use environment variables with sensible defaults
     language: import.meta.env.VITE_AGENT_LANGUAGE || 'en',
@@ -252,9 +193,6 @@
     voice: import.meta.env.VITE_AGENT_VOICE || 'aura-2-apollo-en',
     instructions: loadedInstructions || 'You are a helpful voice assistant. Keep your responses concise and informative.',
     greeting: import.meta.env.VITE_AGENT_GREETING || 'Hello! How can I assist you today?',
-<<<<<<< HEAD
-  }), [loadedInstructions]); // Include loadedInstructions dependency
-=======
     // Pass conversation history as context in Deepgram API format
     context: conversationHistory.length > 0 ? {
       messages: conversationHistory.map(message => ({
@@ -264,7 +202,6 @@
       }))
     } : undefined
   }), [loadedInstructions, conversationHistory]); // Include conversationHistory dependency
->>>>>>> 7cb5b43a
 
   // Memoize endpoint config to point to custom endpoint URLs
   const memoizedEndpointConfig = useMemo(() => ({
@@ -334,15 +271,12 @@
   const handleUserMessage = useCallback((message: UserMessageResponse) => {
     setUserMessage(message.text);
     addLog(`User message from server: ${message.text}`);
-<<<<<<< HEAD
-=======
     // Track user messages in conversation history
     setConversationHistory(prev => [...prev, {
       role: 'user',
       content: message.text,
       timestamp: Date.now()
     }]);
->>>>>>> 7cb5b43a
   }, [addLog]);
   
   const handleAgentStateChange = useCallback((state: AgentState) => {
@@ -421,8 +355,6 @@
   // handleSpeechStopped removed - SpeechStopped is not a real Deepgram event
 
   // Auto-connect dual mode event handlers
-<<<<<<< HEAD
-=======
   const handleMicToggle = useCallback((enabled: boolean) => {
     console.log('🎤 [APP] handleMicToggle called with enabled:', enabled);
     console.log('🎤 [APP] Current micEnabled state:', micEnabled);
@@ -436,7 +368,6 @@
     
     addLog(`Microphone ${enabled ? 'enabled' : 'disabled'}`);
   }, [addLog, micEnabled]);
->>>>>>> 7cb5b43a
 
   const handleTextSubmit = useCallback(async () => {
     if (!textInput.trim()) return;
@@ -602,22 +533,9 @@
           
           if (typeof deepgramRef.current.startAudioCapture === 'function') {
             console.log('🎤 [APP] startAudioCapture method exists, calling it');
-<<<<<<< HEAD
-            try {
-              await deepgramRef.current.startAudioCapture();
-              console.log('🎤 [APP] startAudioCapture() completed successfully');
-              addLog('Audio capture started successfully');
-              setMicEnabled(true); // Only set to true if operation succeeds
-            } catch (error) {
-              console.log('🎤 [APP] startAudioCapture() failed:', error);
-              addLog(`❌ Audio capture failed: ${error.message}`);
-              // Don't set micEnabled to true if there was an error
-            }
-=======
             await deepgramRef.current.startAudioCapture();
             console.log('🎤 [APP] startAudioCapture() completed successfully');
             addLog('Audio capture started successfully');
->>>>>>> 7cb5b43a
           } else {
             console.log('🎤 [APP] startAudioCapture method does not exist!');
             addLog('❌ [APP] startAudioCapture method not found on ref');
@@ -628,18 +546,10 @@
         }
         setMicLoading(false);
       } else {
-<<<<<<< HEAD
-        // Stop all connections (simpler approach)
-        console.log('🎤 [APP] Stopping all connections');
-        await deepgramRef.current?.stop();
-        addLog('All connections stopped');
-        setMicEnabled(false); // Update state to reflect microphone is disabled
-=======
         // Disable microphone
         console.log('🎤 [APP] Disabling microphone');
         await deepgramRef.current?.toggleMicrophone(false);
         addLog('Microphone disabled');
->>>>>>> 7cb5b43a
       }
     } catch (error) {
       console.log('🎤 [APP] Error in toggleMicrophone:', error);
@@ -718,6 +628,7 @@
       <DeepgramVoiceInteraction
         ref={deepgramRef}
         apiKey={import.meta.env.VITE_DEEPGRAM_API_KEY || ''}
+        transcriptionOptions={memoizedTranscriptionOptions}
         agentOptions={memoizedAgentOptions}
         endpointConfig={memoizedEndpointConfig}
         onReady={handleReady}
@@ -728,10 +639,6 @@
         onConnectionStateChange={handleConnectionStateChange}
         onError={handleError}
         onPlaybackStateChange={handlePlaybackStateChange}
-<<<<<<< HEAD
-        // Auto-connect dual mode props
-        autoConnect={true}
-=======
         // VAD event handlers
         onUserStartedSpeaking={handleUserStartedSpeaking}
         onUserStoppedSpeaking={handleUserStoppedSpeaking}
@@ -740,23 +647,13 @@
         autoConnect={true}
         microphoneEnabled={micEnabled}
         onMicToggle={handleMicToggle}
->>>>>>> 7cb5b43a
         onConnectionReady={handleConnectionReady}
         onAgentSpeaking={handleAgentSpeaking}
         onAgentSilent={handleAgentSilent}
         // TTS mute props
         ttsMuted={isTtsMuted}
         onTtsMuteToggle={handleTtsMuteToggle}
-<<<<<<< HEAD
-        // VAD event props - clearly marked by source
-        onUserStartedSpeaking={handleUserStartedSpeaking}
-        onUserStoppedSpeaking={handleUserStoppedSpeaking}
-        // onSpeechStopped removed - not a real Deepgram event
-        onUtteranceEnd={handleUtteranceEnd}
-        debug={isDebugMode} // Enable debug via environment variable or URL parameter for testing
-=======
         debug={true} // Enable debug for VAD testing
->>>>>>> 7cb5b43a
       />
       
       <div style={{ border: '1px solid blue', padding: '10px', margin: '15px 0' }}>
