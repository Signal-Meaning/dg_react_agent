--- conflicted
+++ resolved
@@ -16,14 +16,10 @@
     "test:dev": "vite & playwright test tests/e2e/ --headed"
   },
   "dependencies": {
-<<<<<<< HEAD
-=======
     "deepgram-voice-interaction-react": "file:../",
     "dotenv": "^17.2.3",
->>>>>>> 7cb5b43a
     "react": "^19.0.0",
-    "react-dom": "^19.0.0",
-    "deepgram-voice-interaction-react": "file:../"
+    "react-dom": "^19.0.0"
   },
   "devDependencies": {
     "@eslint/js": "^9.21.0",
