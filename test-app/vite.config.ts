import { defineConfig } from 'vite'
import react from '@vitejs/plugin-react'

// https://vite.dev/config/
export default defineConfig({
  plugins: [react()],
  server: {
    port: 5173,
    strictPort: true, // Don't try other ports if 5173 is busy
    fs: {
      allow: ['..', '../..', '../../..']
    }
  },
  // Serve test fixtures including audio samples
<<<<<<< HEAD
  publicDir: '../tests/fixtures',
=======
  publicDir: 'public',
>>>>>>> 7cb5b43a
  // Additional configuration for serving audio samples
  define: {
    __AUDIO_SAMPLES_PATH__: JSON.stringify('/audio-samples/')
  }
})<|MERGE_RESOLUTION|>--- conflicted
+++ resolved
@@ -12,11 +12,7 @@
     }
   },
   // Serve test fixtures including audio samples
-<<<<<<< HEAD
-  publicDir: '../tests/fixtures',
-=======
   publicDir: 'public',
->>>>>>> 7cb5b43a
   // Additional configuration for serving audio samples
   define: {
     __AUDIO_SAMPLES_PATH__: JSON.stringify('/audio-samples/')
