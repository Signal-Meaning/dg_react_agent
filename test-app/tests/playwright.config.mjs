// @ts-check
import { defineConfig, devices } from '@playwright/test';
import dotenv from 'dotenv';

// Load environment variables from .env file
dotenv.config({ path: '../.env' });

// Debug: Log the baseURL being used
console.log('Playwright baseURL:', process.env.VITE_BASE_URL || 'http://localhost:5173');
const ENABLE_AUDIO = process.env.PW_ENABLE_AUDIO === 'true';
console.log('PW_ENABLE_AUDIO:', ENABLE_AUDIO);

/**
 * @see https://playwright.dev/docs/test-configuration
 */
export default defineConfig({
  testDir: './e2e',
  /* Run tests in files in parallel */
  fullyParallel: false,
  /* Fail the build on CI if you accidentally left test.only in the source code. */
  forbidOnly: !!process.env.CI,
  /* Retry on CI only */
  retries: process.env.CI ? 2 : 0,
  /* Opt out of parallel tests on CI. */
  workers: process.env.CI ? 1 : undefined,
  /* Reporter to use. See https://playwright.dev/docs/test-reporters */
  reporter: [
    ['html', { outputFolder: '../playwright-report' }],
    ['json', { outputFile: '../test-results/results.json' }],
    ['junit', { outputFile: '../test-results/results.xml' }]
  ],
  /* Shared settings for all the projects below. See https://playwright.dev/docs/api/class-testoptions. */
  use: {
    /* Base URL to use in actions like `await page.goto('/')`. */
    baseURL: process.env.VITE_BASE_URL || 'http://localhost:5173',

    /* Collect trace when retrying the failed test. See https://playwright.dev/docs/trace-viewer */
    trace: 'on-first-retry',
    
    /* Record video on failure - disabled by default */
    video: 'off',
    
    /* Take screenshot on failure */
    screenshot: 'only-on-failure',
    
    /* Grant microphone permissions automatically for VAD tests */
    permissions: ['microphone'],
    
    /* Mute microphone for automated tests to prevent ambient noise interference */
    launchOptions: {
      args: [
        '--use-fake-ui-for-media-stream',
        '--use-fake-device-for-media-stream',
        // Only mute/disable audio when PW_ENABLE_AUDIO is not explicitly enabled
        ...(!ENABLE_AUDIO ? ['--disable-audio-output', '--mute-audio'] : [])
      ]
    },
    
    /* Provide fake media streams for consistent testing */
    // Note: We'll handle fake media streams in individual tests as needed
  },

  /* Configure projects for major browsers */
  projects: [
    {
      name: 'chromium',
      use: { ...devices['Desktop Chrome'] },
    },

    /* Mobile Chrome tests disabled due to pointer events issues */
    // {
    //   name: 'Mobile Chrome',
    //   use: { ...devices['Pixel 5'] },
    // },

    /* Test against branded browsers. */
    // {
    //   name: 'Microsoft Edge',
    //   use: { ...devices['Desktop Edge'], channel: 'msedge' },
    // },
    // {
    //   name: 'Google Chrome',
    //   use: { ...devices['Desktop Chrome'], channel: 'chrome' },
    // },
  ],

  /* Run your local dev server before starting the tests */
  webServer: {
    command: 'npm run dev',
<<<<<<< HEAD
    cwd: '../',
=======
    cwd: '..', // Go up one level from tests/ to test-app/ directory
>>>>>>> 00b5cf4b
    url: 'http://localhost:5173', // Vite default port
    reuseExistingServer: !process.env.CI,
    timeout: 120 * 1000,
  },

  /* 
   * IMPORTANT: E2E Tests Require Real Deepgram API Key
   * 
   * These tests use REAL Deepgram WebSocket connections, not mocks.
   * This provides authentic integration testing but requires a valid API key.
   * 
   * Required Environment Variables (in test-app/.env):
   * - VITE_DEEPGRAM_API_KEY: Your real Deepgram API key
   * - VITE_DEEPGRAM_PROJECT_ID: Your Deepgram project ID
   * 
   * Why Real API Key Instead of Mocks:
   * - Authentic testing of WebSocket connections
   * - Real component state management (onReady, connection states)
   * - No complex mock maintenance (saves 13-19 hours of development)
   * - Catches actual integration issues
   * 
   * If you need to run tests without a real API key, consider:
   * 1. Using unit tests with mocks instead
   * 2. Setting up a test Deepgram account with free credits
   * 3. Using the existing Jest tests in tests/ directory
   */
});<|MERGE_RESOLUTION|>--- conflicted
+++ resolved
@@ -87,11 +87,7 @@
   /* Run your local dev server before starting the tests */
   webServer: {
     command: 'npm run dev',
-<<<<<<< HEAD
-    cwd: '../',
-=======
     cwd: '..', // Go up one level from tests/ to test-app/ directory
->>>>>>> 00b5cf4b
     url: 'http://localhost:5173', // Vite default port
     reuseExistingServer: !process.env.CI,
     timeout: 120 * 1000,
