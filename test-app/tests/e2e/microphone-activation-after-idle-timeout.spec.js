/**
 * Microphone Activation After Idle Connection Timeout - FIXED
 * 
 * SCOPE: Validates that the microphone can be successfully activated after the connection
 * has timed out due to inactivity (idle timeout).
 * 
 * SCENARIO:
 * 1. Connection established and auto-connected
 * 2. No activity for 10+ seconds (idle timeout occurs naturally)
 * 3. User clicks microphone button to start voice input
 * 4. Component should reconnect and enable microphone successfully
 * 
 * DIFFERENTIATORS:
 * - websocket-timeout-context-preservation.spec.js: Tests TEXT input after accelerated timeout (15min)
 * - microphone-reliability.spec.js: Tests manual timeout trigger button workflow
 * - This test: Uses natural idle timeout with microphone button activation
 * 
 * FIXED: Now uses MicrophoneHelpers for proper sequence after timeout
 * 
 * STATUS: This test should now PASS with proper sequence handling.
 */

import { test, expect } from '@playwright/test';
import {
  SELECTORS, waitForConnection
} from './helpers/test-helpers.js';
<<<<<<< HEAD
import { setupTestPage } from './helpers/audio-mocks';
=======
import { MicrophoneHelpers } from './helpers/test-helpers.js';
import { setupTestPage } from './helpers/audio-mocks.js';
>>>>>>> 73560508

test.describe('Microphone Activation After Idle Timeout', () => {
  
  test('should handle microphone activation after idle timeout', async ({ page }) => {
    console.log('🧪 Testing microphone activation after idle timeout...');
    
    // Track errors
    const errors = [];
    page.on('console', msg => {
      const text = msg.text();
      if (msg.type() === 'error' || text.includes('ERROR') || text.includes('🚨')) {
        errors.push(text);
      }
    });
    
    // Step 1: Setup and wait for initial connection
    console.log('Step 1: Setting up test page and waiting for connection...');
    await setupTestPage(page);
    await waitForConnection(page, 10000);
    
    const initialStatus = await page.locator(SELECTORS.connectionStatus).textContent();
    console.log(`Initial connection status: ${initialStatus}`);
    expect(initialStatus).toBe('connected');
    
    // Step 2: Wait for idle timeout (10+ seconds of inactivity)
    console.log('Step 2: Waiting for idle timeout (12 seconds)...');
    await page.waitForTimeout(12000);
    
    const statusAfterTimeout = await page.locator(SELECTORS.connectionStatus).textContent();
    console.log(`Connection status after timeout: ${statusAfterTimeout}`);
    // Connection should be closed after idle timeout
    expect(statusAfterTimeout).toBe('closed');
    
    // Step 3: Use MicrophoneHelpers for proper activation after timeout
    console.log('Step 3: Using MicrophoneHelpers for proper activation after timeout...');
    const result = await MicrophoneHelpers.MICROPHONE_TEST_PATTERNS.activationAfterTimeout(page);
    
    // Step 4: Verify final state
    console.log('\n📊 FINAL STATE:');
    console.log(`  Microphone: ${result.micStatus}`);
    console.log(`  Connection: ${result.connectionStatus}`);
    console.log(`  Errors captured: ${errors.length}`);
    
    if (errors.length > 0) {
      console.log('\n🚨 ERRORS:');
      errors.forEach((err, i) => {
        console.log(`  ${i + 1}. ${err.substring(0, 200)}`);
      });
    }
    
    // EXPECTED BEHAVIOR: Microphone should successfully enable after reconnection
    expect(result.success).toBe(true);
    expect(result.micStatus).toBe('Enabled');
    expect(result.connectionStatus).toContain('connected');
    
    console.log('✅ Microphone successfully enabled after idle timeout!');
    console.log('✅ Connection re-established!');
    console.log('✅ Test passed: Microphone activation after idle timeout works correctly!');
  });
  
  test('should show loading state during reconnection attempt', async ({ page }) => {
    console.log('🧪 Testing loading state during reconnection...');
    
    await setupTestPage(page);
    await waitForConnection(page, 10000);
    
    // Wait for timeout
    console.log('Waiting for idle timeout...');
    await page.waitForTimeout(12000);
    
    // Click microphone and immediately check for loading state
    console.log('Clicking microphone and checking for loading state...');
    const micButton = page.locator(SELECTORS.micButton);
    await micButton.click();
    
    // Check if button shows loading/connecting state
    await page.waitForTimeout(500); // Brief pause to catch loading state
    
    const buttonText = await micButton.textContent();
    console.log(`Button text during operation: ${buttonText}`);
    
    // Button should show some indication of work in progress
    // (either "Connecting..." or maintain disabled state)
    const showsLoadingState = buttonText?.includes('Connecting') || 
                               buttonText?.includes('⏳') ||
                               await micButton.isDisabled();
    
    console.log(`Shows loading/disabled state: ${showsLoadingState}`);
    
    // Wait for operation to complete
    await page.waitForTimeout(5000);
    
    const finalButtonText = await micButton.textContent();
    console.log(`Final button text: ${finalButtonText}`);
  });

  test('should not timeout during active conversation after UtteranceEnd', async ({ page }) => {
    console.log('🧪 Testing idle timeout behavior during active conversation...');
    
    // Track connection close events
    const connectionCloses = [];
    page.on('console', msg => {
      const text = msg.text();
      if (text.includes('Idle timeout reached') || text.includes('Connection close')) {
        connectionCloses.push({ timestamp: Date.now(), text });
      }
    });
    
    await setupTestPage(page);
    await waitForConnection(page, 10000);
    
    // Enable microphone to start conversation
    console.log('Step 1: Enabling microphone...');
    const micButton = page.locator(SELECTORS.micButton);
    await micButton.click();
    await page.waitForTimeout(1000);
    
    const micStatus = await page.locator(SELECTORS.micStatus).textContent();
    console.log(`Microphone status: ${micStatus}`);
    expect(micStatus).toBe('Enabled');
    
    // Simulate user speaking by sending audio data multiple times over 15+ seconds
    // This simulates: user speaks → pause (UtteranceEnd) → continues speaking
    console.log('Step 2: Simulating ongoing conversation with pauses...');
    
    const startTime = Date.now();
    const conversationDuration = 15000; // 15 seconds of conversation
    const speakingIntervals = [
      { start: 0, duration: 3000, label: 'First utterance' },
      { start: 4000, duration: 3000, label: 'Second utterance (after brief pause)' },
      { start: 8000, duration: 3000, label: 'Third utterance (continuing)' },
      { start: 12000, duration: 3000, label: 'Fourth utterance (still going)' }
    ];
    
    for (const interval of speakingIntervals) {
      // Wait until it's time for this speaking interval
      const elapsed = Date.now() - startTime;
      const waitTime = interval.start - elapsed;
      if (waitTime > 0) {
        console.log(`Waiting ${waitTime}ms before ${interval.label}...`);
        await page.waitForTimeout(waitTime);
      }
      
      console.log(`Speaking: ${interval.label}`);
      
      // Simulate audio data being sent during this interval
      await page.evaluate((duration) => {
        const deepgramComponent = window.deepgramRef?.current;
        if (deepgramComponent && deepgramComponent.sendAudioData) {
          // Send audio chunks to simulate speaking
          const chunkInterval = setInterval(() => {
            const audioData = new ArrayBuffer(8192);
            deepgramComponent.sendAudioData(audioData);
          }, 100);
          
          // Stop sending after duration
          setTimeout(() => clearInterval(chunkInterval), duration);
        }
      }, interval.duration);
      
      await page.waitForTimeout(interval.duration);
    }
    
    console.log('Step 3: Checking connection stayed alive during conversation...');
    
    // Check connection status
    const connectionStatus = await page.locator(SELECTORS.connectionStatus).textContent();
    console.log(`Final connection status: ${connectionStatus}`);
    
    // Log any connection closes that occurred
    console.log(`\nConnection close events: ${connectionCloses.length}`);
    connectionCloses.forEach((event, i) => {
      console.log(`  ${i + 1}. ${event.text}`);
    });
    
    // Assert: Connection should still be alive after 15 seconds of active conversation
    // The bug would cause it to timeout after UtteranceEnd despite ongoing conversation
    expect(connectionStatus).toBe('connected');
    console.log('✅ Connection stayed alive during active conversation with pauses');
    
    // No premature idle timeouts should have occurred during active conversation
    const prematureTimeouts = connectionCloses.filter(e => 
      e.text.includes('Idle timeout reached') && 
      (e.timestamp - startTime) < conversationDuration
    );
    
    expect(prematureTimeouts.length).toBe(0);
    console.log('✅ No premature idle timeouts during active conversation');
  });
});
<|MERGE_RESOLUTION|>--- conflicted
+++ resolved
@@ -21,15 +21,12 @@
  */
 
 import { test, expect } from '@playwright/test';
-import {
-  SELECTORS, waitForConnection
+import { 
+  SELECTORS,
+  waitForConnection 
 } from './helpers/test-helpers.js';
-<<<<<<< HEAD
-import { setupTestPage } from './helpers/audio-mocks';
-=======
 import { MicrophoneHelpers } from './helpers/test-helpers.js';
 import { setupTestPage } from './helpers/audio-mocks.js';
->>>>>>> 73560508
 
 test.describe('Microphone Activation After Idle Timeout', () => {
   
