import React, { useCallback, useEffect, useRef } from 'react';
import { VoiceInteractionState } from '../utils/state/VoiceInteractionState';
import { WebSocketManager } from '../utils/websocket/WebSocketManager';
import { IdleTimeoutService, IdleTimeoutEvent } from '../utils/IdleTimeoutService';

/**
 * Custom hook for managing idle timeout using the IdleTimeoutService
 * 
 * This hook provides a clean interface between the component and the
 * centralized idle timeout service.
 */
export function useIdleTimeoutManager(
  state: VoiceInteractionState,
  agentManagerRef: React.RefObject<WebSocketManager | null>,
  debug: boolean = false
) {
  const serviceRef = useRef<IdleTimeoutService | null>(null);
  const prevStateRef = useRef<VoiceInteractionState>(state);

  // Initialize the service
  useEffect(() => {
<<<<<<< HEAD
    console.log('🎯 [DEBUG] Creating new IdleTimeoutService');
    console.log('🎯 [DEBUG] About to create IdleTimeoutService - VERSION 6.0 - HMR TEST');
=======
    if (debug) {
      console.log('🎯 [DEBUG] Creating new IdleTimeoutService');
      console.log('🎯 [DEBUG] About to create IdleTimeoutService');
    }
>>>>>>> e621c82c
    serviceRef.current = new IdleTimeoutService({
      timeoutMs: 10000, // 10 seconds
      debug,
    });
<<<<<<< HEAD
    console.log('🎯 [DEBUG] IdleTimeoutService created successfully - VERSION 6.0');
=======
    if (debug) {
      console.log('🎯 [DEBUG] IdleTimeoutService created successfully');
    }
>>>>>>> e621c82c

    // Set up timeout callback
    serviceRef.current.onTimeout(() => {
      console.log('🎯 [IDLE_TIMEOUT] Idle timeout reached - closing agent connection');
      agentManagerRef.current?.close();
    });

    return () => {
<<<<<<< HEAD
      console.log('🎯 [DEBUG] Destroying IdleTimeoutService');
=======
      if (debug) {
        console.log('🎯 [DEBUG] Destroying IdleTimeoutService');
      }
>>>>>>> e621c82c
      serviceRef.current?.destroy();
      serviceRef.current = null;
    };
  }, [debug]);

  // Handle state changes
  useEffect(() => {
    if (!serviceRef.current) return;

    const currentState = {
      isUserSpeaking: state.isUserSpeaking,
      agentState: state.agentState,
      isPlaying: state.isPlaying,
    };

    const prevState = {
      isUserSpeaking: prevStateRef.current.isUserSpeaking,
      agentState: prevStateRef.current.agentState,
      isPlaying: prevStateRef.current.isPlaying,
    };

    // Emit events for state changes
    if (currentState.isUserSpeaking !== prevState.isUserSpeaking) {
      const event: IdleTimeoutEvent = currentState.isUserSpeaking 
        ? { type: 'USER_STARTED_SPEAKING' }
        : { type: 'USER_STOPPED_SPEAKING' };
      serviceRef.current.handleEvent(event);
    }

    if (currentState.agentState !== prevState.agentState) {
      serviceRef.current.handleEvent({ 
        type: 'AGENT_STATE_CHANGED', 
        state: currentState.agentState 
      });
    }

    if (currentState.isPlaying !== prevState.isPlaying) {
      serviceRef.current.handleEvent({ 
        type: 'PLAYBACK_STATE_CHANGED', 
        isPlaying: currentState.isPlaying 
      });
    }

    prevStateRef.current = state;
  }, [state.isUserSpeaking, state.agentState, state.isPlaying]);

  // Handle meaningful user activity from WebSocket managers
  const handleMeaningfulActivity = useCallback((activity: string) => {
    if (serviceRef.current) {
      serviceRef.current.handleEvent({ 
        type: 'MEANINGFUL_USER_ACTIVITY', 
        activity 
      });
    }
  }, []);

  // Handle UtteranceEnd events specifically
  const handleUtteranceEnd = useCallback(() => {
<<<<<<< HEAD
    console.log('🎯 [DEBUG] handleUtteranceEnd called - VERSION 2.0');
    if (serviceRef.current) {
      console.log('🎯 [DEBUG] Service exists, calling handleEvent - VERSION 2.0');
      console.log('🎯 [DEBUG] About to call serviceRef.current.handleEvent with UTTERANCE_END');
      serviceRef.current.handleEvent({ 
        type: 'UTTERANCE_END'
      });
      console.log('🎯 [DEBUG] serviceRef.current.handleEvent call completed');
    } else {
      console.log('🎯 [DEBUG] Service is null! - VERSION 2.0');
=======
    if (debug) {
      console.log('🎯 [DEBUG] handleUtteranceEnd called');
    }
    if (serviceRef.current) {
      if (debug) {
        console.log('🎯 [DEBUG] Service exists, calling handleEvent');
        console.log('🎯 [DEBUG] About to call serviceRef.current.handleEvent with UTTERANCE_END');
      }
      serviceRef.current.handleEvent({ 
        type: 'UTTERANCE_END'
      });
      if (debug) {
        console.log('🎯 [DEBUG] serviceRef.current.handleEvent call completed');
      }
    } else {
      if (debug) {
        console.log('🎯 [DEBUG] Service is null!');
      }
>>>>>>> e621c82c
    }
  }, []);

  return {
    handleMeaningfulActivity,
    handleUtteranceEnd,
  };
}<|MERGE_RESOLUTION|>--- conflicted
+++ resolved
@@ -19,26 +19,17 @@
 
   // Initialize the service
   useEffect(() => {
-<<<<<<< HEAD
-    console.log('🎯 [DEBUG] Creating new IdleTimeoutService');
-    console.log('🎯 [DEBUG] About to create IdleTimeoutService - VERSION 6.0 - HMR TEST');
-=======
     if (debug) {
       console.log('🎯 [DEBUG] Creating new IdleTimeoutService');
       console.log('🎯 [DEBUG] About to create IdleTimeoutService');
     }
->>>>>>> e621c82c
     serviceRef.current = new IdleTimeoutService({
       timeoutMs: 10000, // 10 seconds
       debug,
     });
-<<<<<<< HEAD
-    console.log('🎯 [DEBUG] IdleTimeoutService created successfully - VERSION 6.0');
-=======
     if (debug) {
       console.log('🎯 [DEBUG] IdleTimeoutService created successfully');
     }
->>>>>>> e621c82c
 
     // Set up timeout callback
     serviceRef.current.onTimeout(() => {
@@ -47,13 +38,9 @@
     });
 
     return () => {
-<<<<<<< HEAD
-      console.log('🎯 [DEBUG] Destroying IdleTimeoutService');
-=======
       if (debug) {
         console.log('🎯 [DEBUG] Destroying IdleTimeoutService');
       }
->>>>>>> e621c82c
       serviceRef.current?.destroy();
       serviceRef.current = null;
     };
@@ -112,18 +99,6 @@
 
   // Handle UtteranceEnd events specifically
   const handleUtteranceEnd = useCallback(() => {
-<<<<<<< HEAD
-    console.log('🎯 [DEBUG] handleUtteranceEnd called - VERSION 2.0');
-    if (serviceRef.current) {
-      console.log('🎯 [DEBUG] Service exists, calling handleEvent - VERSION 2.0');
-      console.log('🎯 [DEBUG] About to call serviceRef.current.handleEvent with UTTERANCE_END');
-      serviceRef.current.handleEvent({ 
-        type: 'UTTERANCE_END'
-      });
-      console.log('🎯 [DEBUG] serviceRef.current.handleEvent call completed');
-    } else {
-      console.log('🎯 [DEBUG] Service is null! - VERSION 2.0');
-=======
     if (debug) {
       console.log('🎯 [DEBUG] handleUtteranceEnd called');
     }
@@ -142,9 +117,8 @@
       if (debug) {
         console.log('🎯 [DEBUG] Service is null!');
       }
->>>>>>> e621c82c
     }
-  }, []);
+  }, [debug]);
 
   return {
     handleMeaningfulActivity,
