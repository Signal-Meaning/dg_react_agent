/**
 * IdleTimeoutService - Centralized idle timeout management
 * 
 * This service handles all idle timeout logic in a clean, event-driven way.
 * It separates concerns between speech detection and idle timeout management.
 */

export interface IdleTimeoutConfig {
  timeoutMs: number;
  debug?: boolean;
}

export interface IdleTimeoutState {
  isUserSpeaking: boolean;
  agentState: string;
  isPlaying: boolean;
}

export type IdleTimeoutEvent = 
  | { type: 'USER_STARTED_SPEAKING' }
  | { type: 'USER_STOPPED_SPEAKING' }
  | { type: 'UTTERANCE_END' }
  | { type: 'AGENT_STATE_CHANGED'; state: string }
  | { type: 'PLAYBACK_STATE_CHANGED'; isPlaying: boolean }
  | { type: 'MEANINGFUL_USER_ACTIVITY'; activity: string };

export class IdleTimeoutService {
  private config: IdleTimeoutConfig;
  private timeoutId: number | null = null;
  private isDisabled = false;
  private currentState: IdleTimeoutState;
  private onTimeoutCallback?: () => void;
  private onStateChangeCallback?: (state: IdleTimeoutState) => void;

  constructor(config: IdleTimeoutConfig) {
    this.config = config;
<<<<<<< HEAD
    console.log('🎯 [DEBUG] IdleTimeoutService constructor - debug:', this.config.debug);
    console.log('🎯 [DEBUG] IdleTimeoutService constructor - VERSION 3.0 - SIMPLE TEST');
    console.log('🎯 [DEBUG] IdleTimeoutService constructor - VERSION 5.0 - HMR TEST');
=======
    if (this.config.debug) {
      console.log('🎯 [DEBUG] IdleTimeoutService constructor - debug:', this.config.debug);
    }
>>>>>>> e621c82c
    this.currentState = {
      isUserSpeaking: false,
      agentState: 'idle',
      isPlaying: false,
    };
  }

  /**
   * Set callback for when idle timeout fires
   */
  public onTimeout(callback: () => void): void {
    this.onTimeoutCallback = callback;
  }

  /**
   * Set callback for when state changes
   */
  public onStateChange(callback: (state: IdleTimeoutState) => void): void {
    this.onStateChangeCallback = callback;
  }

  /**
   * Handle events that affect idle timeout behavior
   */
  public handleEvent(event: IdleTimeoutEvent): void {
    this.log(`🎯 [DEBUG] handleEvent called with event type: ${event.type}`);
<<<<<<< HEAD
    console.log(`🎯 [DEBUG] handleEvent called with event type: ${event.type}`);
=======
    if (this.config.debug) {
      console.log(`🎯 [DEBUG] handleEvent called with event type: ${event.type}`);
    }
>>>>>>> e621c82c
    const prevState = { ...this.currentState };
    
    switch (event.type) {
      case 'USER_STARTED_SPEAKING':
        this.currentState.isUserSpeaking = true;
        this.disableResets();
        break;
        
      case 'USER_STOPPED_SPEAKING':
        this.currentState.isUserSpeaking = false;
        this.enableResets();
        break;
        
      case 'UTTERANCE_END':
        // UtteranceEnd indicates ongoing conversation - keep resets disabled
        // This prevents timeout during active conversation with pauses
<<<<<<< HEAD
        console.log('🎯 [DEBUG] UTTERANCE_END case reached - processing event');
        console.log('🎯 [DEBUG] UTTERANCE_END case reached - processing event - SIMPLE TEST');
=======
        if (this.config.debug) {
          console.log('🎯 [DEBUG] UTTERANCE_END case reached - processing event');
        }
>>>>>>> e621c82c
        this.log('🎯 [DEBUG] UTTERANCE_END case reached - processing event');
        this.currentState.isUserSpeaking = false;
        this.disableResets();
        // Always stop any existing timeout when UtteranceEnd is received
<<<<<<< HEAD
        console.log('🎯 [DEBUG] About to call stopTimeout()');
        this.log('🎯 [DEBUG] About to call stopTimeout()');
        try {
          this.stopTimeout();
          console.log('🎯 [DEBUG] stopTimeout() completed successfully');
        } catch (error) {
          console.log('🎯 [DEBUG] stopTimeout() threw error:', error);
=======
        if (this.config.debug) {
          console.log('🎯 [DEBUG] About to call stopTimeout()');
        }
        this.log('🎯 [DEBUG] About to call stopTimeout()');
        try {
          this.stopTimeout();
          if (this.config.debug) {
            console.log('🎯 [DEBUG] stopTimeout() completed successfully');
          }
        } catch (error) {
          if (this.config.debug) {
            console.log('🎯 [DEBUG] stopTimeout() threw error:', error);
          }
>>>>>>> e621c82c
        }
        // Ensure no new timeouts can be started during ongoing conversation
        this.isDisabled = true;
        this.log('UtteranceEnd received - keeping idle timeout disabled for ongoing conversation');
        break;
        
      case 'AGENT_STATE_CHANGED':
        this.currentState.agentState = event.state;
        this.updateTimeoutBehavior();
        break;
        
      case 'PLAYBACK_STATE_CHANGED':
        this.currentState.isPlaying = event.isPlaying;
        this.updateTimeoutBehavior();
        break;
        
      case 'MEANINGFUL_USER_ACTIVITY':
        this.resetTimeout(event.activity);
        break;
    }

    // Notify listeners of state change
    if (this.onStateChangeCallback && this.hasStateChanged(prevState, this.currentState)) {
      this.onStateChangeCallback(this.currentState);
    }
  }

  /**
   * Update timeout behavior based on current state
   */
  private updateTimeoutBehavior(): void {
    const shouldDisableResets = 
      this.currentState.isUserSpeaking || 
      this.currentState.agentState === 'thinking' || 
      this.currentState.agentState === 'speaking' || 
      this.currentState.isPlaying;

    if (shouldDisableResets) {
      this.disableResets();
    } else {
      this.enableResets();
      // Start timeout when all conditions are idle
      if ((this.currentState.agentState === 'idle' || this.currentState.agentState === 'listening') && 
          !this.currentState.isUserSpeaking && 
          !this.currentState.isPlaying) {
        this.startTimeout();
      }
    }
  }

  /**
   * Disable idle timeout resets (during activity)
   */
  private disableResets(): void {
<<<<<<< HEAD
    console.log('🎯 [DEBUG] disableResets() called - VERSION 4.0 - SIMPLE TEST');
=======
    if (this.config.debug) {
      console.log('🎯 [DEBUG] disableResets() called');
    }
>>>>>>> e621c82c
    if (!this.isDisabled) {
      this.isDisabled = true;
      this.stopTimeout();
      this.log('Disabled idle timeout resets - activity detected');
    }
  }

  /**
   * Enable idle timeout resets (when idle)
   */
  private enableResets(): void {
    if (this.isDisabled) {
      this.isDisabled = false;
      this.log('Enabled idle timeout resets - returning to idle');
    }
  }

  /**
   * Start the idle timeout
   */
  private startTimeout(): void {
    this.stopTimeout(); // Clear any existing timeout
    
<<<<<<< HEAD
    console.log('🎯 [DEBUG] Starting timeout with timeoutId:', this.timeoutId);
=======
    if (this.config.debug) {
      console.log('🎯 [DEBUG] Starting timeout with timeoutId:', this.timeoutId);
    }
>>>>>>> e621c82c
    this.timeoutId = window.setTimeout(() => {
      this.log(`Idle timeout reached (${this.config.timeoutMs}ms) - firing callback`);
      this.onTimeoutCallback?.();
    }, this.config.timeoutMs);
<<<<<<< HEAD
    console.log('🎯 [DEBUG] Timeout started with timeoutId:', this.timeoutId);
=======
    if (this.config.debug) {
      console.log('🎯 [DEBUG] Timeout started with timeoutId:', this.timeoutId);
    }
>>>>>>> e621c82c
    this.log(`Started idle timeout (${this.config.timeoutMs}ms)`);
  }

  /**
   * Stop the idle timeout
   */
  private stopTimeout(): void {
<<<<<<< HEAD
    console.log('🎯 [DEBUG] stopTimeout() called - timeoutId:', this.timeoutId);
=======
    if (this.config.debug) {
      console.log('🎯 [DEBUG] stopTimeout() called - timeoutId:', this.timeoutId);
    }
>>>>>>> e621c82c
    this.log(`stopTimeout() called - timeoutId: ${this.timeoutId}`);
    if (this.timeoutId !== null) {
      window.clearTimeout(this.timeoutId);
      this.timeoutId = null;
      this.log('Stopped idle timeout');
<<<<<<< HEAD
      console.log('🎯 [DEBUG] Timeout cleared successfully');
    } else {
      this.log('No timeout to stop (timeoutId is null)');
      console.log('🎯 [DEBUG] No timeout to stop (timeoutId is null)');
=======
      if (this.config.debug) {
        console.log('🎯 [DEBUG] Timeout cleared successfully');
      }
    } else {
      this.log('No timeout to stop (timeoutId is null)');
      if (this.config.debug) {
        console.log('🎯 [DEBUG] No timeout to stop (timeoutId is null)');
      }
>>>>>>> e621c82c
    }
  }

  /**
   * Reset the idle timeout (on meaningful activity)
   */
  private resetTimeout(activity: string): void {
    if (!this.isDisabled && this.config.timeoutMs > 0) {
      this.log(`Resetting idle timeout (triggered by: ${activity})`);
      this.stopTimeout();
      this.startTimeout();
    } else if (this.isDisabled) {
      this.log(`NOT resetting idle timeout - disabled after activity (triggered by: ${activity})`);
    }
  }

  /**
   * Check if state has changed
   */
  private hasStateChanged(prev: IdleTimeoutState, current: IdleTimeoutState): boolean {
    return prev.isUserSpeaking !== current.isUserSpeaking ||
           prev.agentState !== current.agentState ||
           prev.isPlaying !== current.isPlaying;
  }

  /**
   * Logging helper
   */
  private log(message: string): void {
    if (this.config.debug) {
      console.log(`🎯 [IDLE_TIMEOUT_SERVICE] ${message}`);
    }
  }

  /**
   * Get current state
   */
  public getState(): IdleTimeoutState {
    return { ...this.currentState };
  }

  /**
   * Cleanup
   */
  public destroy(): void {
    this.stopTimeout();
    this.onTimeoutCallback = undefined;
    this.onStateChangeCallback = undefined;
  }
}<|MERGE_RESOLUTION|>--- conflicted
+++ resolved
@@ -34,15 +34,9 @@
 
   constructor(config: IdleTimeoutConfig) {
     this.config = config;
-<<<<<<< HEAD
-    console.log('🎯 [DEBUG] IdleTimeoutService constructor - debug:', this.config.debug);
-    console.log('🎯 [DEBUG] IdleTimeoutService constructor - VERSION 3.0 - SIMPLE TEST');
-    console.log('🎯 [DEBUG] IdleTimeoutService constructor - VERSION 5.0 - HMR TEST');
-=======
     if (this.config.debug) {
       console.log('🎯 [DEBUG] IdleTimeoutService constructor - debug:', this.config.debug);
     }
->>>>>>> e621c82c
     this.currentState = {
       isUserSpeaking: false,
       agentState: 'idle',
@@ -69,13 +63,9 @@
    */
   public handleEvent(event: IdleTimeoutEvent): void {
     this.log(`🎯 [DEBUG] handleEvent called with event type: ${event.type}`);
-<<<<<<< HEAD
-    console.log(`🎯 [DEBUG] handleEvent called with event type: ${event.type}`);
-=======
     if (this.config.debug) {
       console.log(`🎯 [DEBUG] handleEvent called with event type: ${event.type}`);
     }
->>>>>>> e621c82c
     const prevState = { ...this.currentState };
     
     switch (event.type) {
@@ -92,27 +82,13 @@
       case 'UTTERANCE_END':
         // UtteranceEnd indicates ongoing conversation - keep resets disabled
         // This prevents timeout during active conversation with pauses
-<<<<<<< HEAD
-        console.log('🎯 [DEBUG] UTTERANCE_END case reached - processing event');
-        console.log('🎯 [DEBUG] UTTERANCE_END case reached - processing event - SIMPLE TEST');
-=======
         if (this.config.debug) {
           console.log('🎯 [DEBUG] UTTERANCE_END case reached - processing event');
         }
->>>>>>> e621c82c
         this.log('🎯 [DEBUG] UTTERANCE_END case reached - processing event');
         this.currentState.isUserSpeaking = false;
         this.disableResets();
         // Always stop any existing timeout when UtteranceEnd is received
-<<<<<<< HEAD
-        console.log('🎯 [DEBUG] About to call stopTimeout()');
-        this.log('🎯 [DEBUG] About to call stopTimeout()');
-        try {
-          this.stopTimeout();
-          console.log('🎯 [DEBUG] stopTimeout() completed successfully');
-        } catch (error) {
-          console.log('🎯 [DEBUG] stopTimeout() threw error:', error);
-=======
         if (this.config.debug) {
           console.log('🎯 [DEBUG] About to call stopTimeout()');
         }
@@ -126,7 +102,6 @@
           if (this.config.debug) {
             console.log('🎯 [DEBUG] stopTimeout() threw error:', error);
           }
->>>>>>> e621c82c
         }
         // Ensure no new timeouts can be started during ongoing conversation
         this.isDisabled = true;
@@ -181,13 +156,9 @@
    * Disable idle timeout resets (during activity)
    */
   private disableResets(): void {
-<<<<<<< HEAD
-    console.log('🎯 [DEBUG] disableResets() called - VERSION 4.0 - SIMPLE TEST');
-=======
     if (this.config.debug) {
       console.log('🎯 [DEBUG] disableResets() called');
     }
->>>>>>> e621c82c
     if (!this.isDisabled) {
       this.isDisabled = true;
       this.stopTimeout();
@@ -211,24 +182,16 @@
   private startTimeout(): void {
     this.stopTimeout(); // Clear any existing timeout
     
-<<<<<<< HEAD
-    console.log('🎯 [DEBUG] Starting timeout with timeoutId:', this.timeoutId);
-=======
     if (this.config.debug) {
       console.log('🎯 [DEBUG] Starting timeout with timeoutId:', this.timeoutId);
     }
->>>>>>> e621c82c
     this.timeoutId = window.setTimeout(() => {
       this.log(`Idle timeout reached (${this.config.timeoutMs}ms) - firing callback`);
       this.onTimeoutCallback?.();
     }, this.config.timeoutMs);
-<<<<<<< HEAD
-    console.log('🎯 [DEBUG] Timeout started with timeoutId:', this.timeoutId);
-=======
     if (this.config.debug) {
       console.log('🎯 [DEBUG] Timeout started with timeoutId:', this.timeoutId);
     }
->>>>>>> e621c82c
     this.log(`Started idle timeout (${this.config.timeoutMs}ms)`);
   }
 
@@ -236,24 +199,14 @@
    * Stop the idle timeout
    */
   private stopTimeout(): void {
-<<<<<<< HEAD
-    console.log('🎯 [DEBUG] stopTimeout() called - timeoutId:', this.timeoutId);
-=======
     if (this.config.debug) {
       console.log('🎯 [DEBUG] stopTimeout() called - timeoutId:', this.timeoutId);
     }
->>>>>>> e621c82c
     this.log(`stopTimeout() called - timeoutId: ${this.timeoutId}`);
     if (this.timeoutId !== null) {
       window.clearTimeout(this.timeoutId);
       this.timeoutId = null;
       this.log('Stopped idle timeout');
-<<<<<<< HEAD
-      console.log('🎯 [DEBUG] Timeout cleared successfully');
-    } else {
-      this.log('No timeout to stop (timeoutId is null)');
-      console.log('🎯 [DEBUG] No timeout to stop (timeoutId is null)');
-=======
       if (this.config.debug) {
         console.log('🎯 [DEBUG] Timeout cleared successfully');
       }
@@ -262,7 +215,6 @@
       if (this.config.debug) {
         console.log('🎯 [DEBUG] No timeout to stop (timeoutId is null)');
       }
->>>>>>> e621c82c
     }
   }
 
