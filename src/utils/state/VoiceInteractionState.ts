--- conflicted
+++ resolved
@@ -69,10 +69,7 @@
    */
   isNewConnection: boolean;
   hasEstablishedSession: boolean;
-<<<<<<< HEAD
-=======
-  
->>>>>>> 7cb5b43a
+  
 
   /**
    * VAD (Voice Activity Detection) state properties
