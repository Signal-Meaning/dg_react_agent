import { AgentState, ConnectionState, ServiceType } from '../../types';

/**
 * State of the voice interaction component
 */
export interface VoiceInteractionState {
  /**
   * Connection states for each service
   */
  connections: Record<ServiceType, ConnectionState>;
  
  /**
   * Current state of the agent
   */
  agentState: AgentState;
  
  /**
   * Microphone permission status
   */
  microphonePermission: 'granted' | 'denied' | 'prompt';
  
  /**
   * Whether audio recording is active
   */
  isRecording: boolean;
  
  /**
   * Whether audio playback is active
   */
  isPlaying: boolean;
  
  /**
   * Overall ready state of the component
   */
  isReady: boolean;
  
  /**
   * Error state
   */
  error: string | null;
  
  /**
   * Whether settings have been sent to the agent
   */
  hasSentSettings: boolean;
  
  /**
   * Whether welcome message has been received
   */
  welcomeReceived: boolean;
  
  /**
   * Whether greeting is currently in progress
   */
  greetingInProgress: boolean;
  
  /**
   * Whether greeting has started
   */
  greetingStarted: boolean;
  
  /**
   * Connection session tracking
   */
  isNewConnection: boolean;
  hasEstablishedSession: boolean;
  

  /**
   * VAD (Voice Activity Detection) state properties
   */
  /**
   * Current user speaking status
   */
  isUserSpeaking: boolean;
  
  /**
   * Timestamp of last user speech activity
   */
  lastUserSpeechTime: number | null;
  
  /**
   * Duration of current speech session
   */
  currentSpeechDuration: number | null;

  /**
   * UtteranceEnd data from Deepgram
   */
  utteranceEndData?: {
    channel: number[];
    lastWordEnd: number;
  };

<<<<<<< HEAD
  
=======
>>>>>>> e621c82c
  /**
   * Flag to track if agent is waiting for completion after AgentAudioDone
   */
  agentWaitingForCompletion: boolean;
}

/**
 * Events that can change the state
 */
export type StateEvent =
  | { type: 'CONNECTION_STATE_CHANGE'; service: ServiceType; state: ConnectionState }
  | { type: 'AGENT_STATE_CHANGE'; state: AgentState }
  | { type: 'MICROPHONE_PERMISSION_CHANGE'; status: 'granted' | 'denied' | 'prompt' }
  | { type: 'RECORDING_STATE_CHANGE'; isRecording: boolean }
  | { type: 'PLAYBACK_STATE_CHANGE'; isPlaying: boolean }
  | { type: 'READY_STATE_CHANGE'; isReady: boolean }
  | { type: 'ERROR'; message: string | null }
  | { type: 'SETTINGS_SENT'; sent: boolean }
  | { type: 'WELCOME_RECEIVED'; received: boolean }
  | { type: 'GREETING_PROGRESS_CHANGE'; inProgress: boolean }
  | { type: 'GREETING_STARTED'; started: boolean }
  | { type: 'CONNECTION_TYPE_CHANGE'; isNew: boolean }
  | { type: 'SESSION_ESTABLISHED'; established: boolean }
  | { type: 'RESET_GREETING_STATE' }
  | { type: 'USER_SPEAKING_STATE_CHANGE'; isSpeaking: boolean }
  | { type: 'UTTERANCE_END'; data: { channel: number[]; lastWordEnd: number } }
  | { type: 'UPDATE_SPEECH_DURATION'; duration: number }
  | { type: 'RESET_SPEECH_TIMER' };

/**
 * Initial state
 */
export const initialState: VoiceInteractionState = {
  connections: {
    transcription: 'closed',
    agent: 'closed',
  },
  agentState: 'idle',
  microphonePermission: 'prompt',
  isRecording: false,
  isPlaying: false,
  isReady: false,
  error: null,
  hasSentSettings: false,
  welcomeReceived: false,
  greetingInProgress: false,
  greetingStarted: false,
  isNewConnection: true,
  hasEstablishedSession: false,
  
  // VAD state properties
  isUserSpeaking: false,
  lastUserSpeechTime: null,
  currentSpeechDuration: null,
  
<<<<<<< HEAD
  // TTS state
  
=======
>>>>>>> e621c82c
  // Agent completion tracking
  agentWaitingForCompletion: false,
};

/**
 * Reducer function to update state based on events
 */
export function stateReducer(state: VoiceInteractionState, event: StateEvent): VoiceInteractionState {
  switch (event.type) {
    case 'CONNECTION_STATE_CHANGE':
      return {
        ...state,
        connections: {
          ...state.connections,
          [event.service]: event.state,
        },
        // Auto-clear error if connection becomes successful
        error: event.state === 'connected' ? null : state.error,
      };
      
    case 'AGENT_STATE_CHANGE':
      return {
        ...state,
        agentState: event.state,
      };
      
    case 'MICROPHONE_PERMISSION_CHANGE':
      return {
        ...state,
        microphonePermission: event.status,
      };
      
    case 'RECORDING_STATE_CHANGE':
      return {
        ...state,
        isRecording: event.isRecording,
      };
      
    case 'PLAYBACK_STATE_CHANGE':
      return {
        ...state,
        isPlaying: event.isPlaying,
      };
      
    case 'READY_STATE_CHANGE':
      return {
        ...state,
        isReady: event.isReady,
      };
      
    case 'ERROR':
      return {
        ...state,
        error: event.message,
      };

    case 'SETTINGS_SENT':
      return {
        ...state,
        hasSentSettings: event.sent,
      };

    case 'WELCOME_RECEIVED':
      return {
        ...state,
        welcomeReceived: event.received,
      };

    case 'GREETING_PROGRESS_CHANGE':
      return {
        ...state,
        greetingInProgress: event.inProgress,
      };

    case 'GREETING_STARTED':
      return {
        ...state,
        greetingStarted: event.started,
      };
      
    case 'CONNECTION_TYPE_CHANGE':
      return {
        ...state,
        isNewConnection: event.isNew,
      };
      
    case 'SESSION_ESTABLISHED':
      return {
        ...state,
        hasEstablishedSession: event.established,
      };
      
    case 'RESET_GREETING_STATE':
      return {
        ...state,
        welcomeReceived: false,
        greetingInProgress: false,
        greetingStarted: false,
      };
      
      
    case 'USER_SPEAKING_STATE_CHANGE':
      // Handle malformed actions gracefully
      if (typeof event.isSpeaking !== 'boolean') {
        return state;
      }
      return {
        ...state,
        isUserSpeaking: event.isSpeaking,
        lastUserSpeechTime: event.isSpeaking ? Date.now() : state.lastUserSpeechTime,
      };
      
    case 'UTTERANCE_END':
      return {
        ...state,
        isUserSpeaking: false,
        utteranceEndData: {
          channel: event.data.channel,
          lastWordEnd: event.data.lastWordEnd,
        },
      };
      
    case 'UPDATE_SPEECH_DURATION':
      return {
        ...state,
        currentSpeechDuration: event.duration,
      };
      
    case 'RESET_SPEECH_TIMER':
      return {
        ...state,
        isUserSpeaking: false,
        lastUserSpeechTime: null,
        currentSpeechDuration: null,
        utteranceEndData: undefined,
      };
      
<<<<<<< HEAD

=======
>>>>>>> e621c82c
    default:
      return state;
  }
}

/**
 * Derived state properties
 */
export const derivedStates = {
  /**
   * Checks if all services are connected
   */
  isFullyConnected: (state: VoiceInteractionState): boolean => {
    return Object.values(state.connections).every(status => status === 'connected');
  },
  
  /**
   * Checks if any service has an error
   */
  hasConnectionError: (state: VoiceInteractionState): boolean => {
    return Object.values(state.connections).some(status => status === 'error');
  },
  
  /**
   * Gets overall connection status
   */
  overallConnectionStatus: (state: VoiceInteractionState): ConnectionState => {
    if (Object.values(state.connections).some(status => status === 'error')) {
      return 'error';
    }
    
    if (Object.values(state.connections).some(status => status === 'connecting')) {
      return 'connecting';
    }
    
    if (Object.values(state.connections).every(status => status === 'connected')) {
      return 'connected';
    }
    
    return 'closed';
  },
};<|MERGE_RESOLUTION|>--- conflicted
+++ resolved
@@ -92,10 +92,6 @@
     lastWordEnd: number;
   };
 
-<<<<<<< HEAD
-  
-=======
->>>>>>> e621c82c
   /**
    * Flag to track if agent is waiting for completion after AgentAudioDone
    */
@@ -151,11 +147,6 @@
   lastUserSpeechTime: null,
   currentSpeechDuration: null,
   
-<<<<<<< HEAD
-  // TTS state
-  
-=======
->>>>>>> e621c82c
   // Agent completion tracking
   agentWaitingForCompletion: false,
 };
@@ -293,10 +284,6 @@
         utteranceEndData: undefined,
       };
       
-<<<<<<< HEAD
-
-=======
->>>>>>> e621c82c
     default:
       return state;
   }
