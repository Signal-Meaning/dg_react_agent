import React, { forwardRef, useEffect, useImperativeHandle, useReducer, useRef } from 'react';
import {
  AgentState,
  DeepgramError,
  DeepgramVoiceInteractionHandle,
  DeepgramVoiceInteractionProps,
  LLMResponse,
  TranscriptResponse,
  UpdateInstructionsPayload,

  ConnectionState
} from '../../types';
import { WebSocketManager, WebSocketEvent } from '../../utils/websocket/WebSocketManager';
import { AudioManager, AudioEvent } from '../../utils/audio/AudioManager';
import {
  VoiceInteractionState,
  initialState,
  stateReducer,
} from '../../utils/state/VoiceInteractionState';
// Note: transformConversationHistory is imported but not currently used
// import { 
//   transformConversationHistory
// } from '../../utils/conversation-context';
import { useIdleTimeoutManager } from '../../hooks/useIdleTimeoutManager';
import { AgentStateService } from '../../services/AgentStateService';

// Default endpoints
const DEFAULT_ENDPOINTS = {
  transcriptionUrl: 'wss://api.deepgram.com/v1/listen',
  agentUrl: 'wss://agent.deepgram.com/v1/agent/converse',
};

/**
 * Helper function to warn about non-memoized options in development mode
 * @param propName - The name of the prop being checked
 * @param options - The options object to check
 */
function warnAboutNonMemoizedOptions(propName: string, options: unknown): void {
  if (!options || typeof options !== 'object') {
    return;
  }
  
  // Check if the object appears to be an inline object (not memoized)
  // We use a heuristic: if the object has a constructor that's not Object
  // or if it's not frozen, it might be an inline object
  const isLikelyInlineObject = 
    options.constructor === Object && 
    !Object.isFrozen(options) &&
    Object.getOwnPropertyNames(options).length > 0;
  
  if (isLikelyInlineObject) {
    try {
      console.warn(
        `[DeepgramVoiceInteraction] ${propName} prop detected. ` +
        'For optimal performance, memoize this prop with useMemo() to prevent unnecessary re-initialization. ' +
        'See component documentation for details.'
      );
    } catch (error) {
      // Silently fail if console.warn is not available
    }
  }
}

/**
 * DeepgramVoiceInteraction component
 * 
 * A headless React component for real-time transcription and/or agent interaction using Deepgram's WebSocket APIs.
 * 
 * @component
 * 
 * IMPORTANT: The component can operate in three distinct modes depending on the options provided:
 * 
 * 1. Dual Mode (Transcription + Agent):
 *    - Provide both `transcriptionOptions` and `agentOptions` props
 *    - Uses separate WebSocket connections for transcription and agent
 *    - Enables independent transcription with full customization options
 *    - Can display live transcripts while also having agent conversations
 * 
 * 2. Transcription-Only Mode:
 *    - Provide `transcriptionOptions` prop, completely OMIT `agentOptions` prop
 *    - Only connects to transcription service
 *    - Ideal for applications that only need speech-to-text capabilities
 *    - Lighter weight without agent or audio playback functionality
 * 
 * 3. Agent-Only Mode:
 *    - Provide `agentOptions` prop, completely OMIT `transcriptionOptions` prop
 *    - Only connects to agent service (agent handles its own transcription internally)
 *    - Ideal for voice assistant applications that don't need separate transcription results
 *    - Agent uses its own internal transcription via the `listenModel` option
 * 
 * IMPORTANT: To use a specific mode, you must completely OMIT (not pass) the options prop
 * for any service you don't want to use. Passing an empty object ({}) will still initialize
 * that service.
 * 
 * CRITICAL: Options Props Must Be Memoized
 * =======================================
 * 
 * The `agentOptions` and `transcriptionOptions` props MUST be memoized using `useMemo` to prevent
 * unnecessary re-initialization and infinite reconnection loops.
 * 
 * ✅ CORRECT Usage:
 * ```tsx
 * const agentOptions = useMemo(() => ({
 *   language: 'en',
 *   listenModel: 'nova-3',
 *   // ... other options
 * }), []); // Empty dependency array for static config
 * 
 * <DeepgramVoiceInteraction agentOptions={agentOptions} />
 * ```
 * 
 * ❌ INCORRECT Usage (causes infinite re-initialization):
 * ```tsx
 * <DeepgramVoiceInteraction 
 *   agentOptions={{
 *     language: 'en',
 *     listenModel: 'nova-3',
 *     // ... other options
 *   }}
 * />
 * ```
 * 
 * This is because the component's main useEffect depends on these props, and inline objects
 * create new references on every render, causing the component to tear down and recreate
 * WebSocket connections constantly.
 */
function DeepgramVoiceInteraction(
  props: DeepgramVoiceInteractionProps,
  ref: React.Ref<DeepgramVoiceInteractionHandle>
) {
  const {
    apiKey,
    // Change defaults from {} to undefined for stability
    transcriptionOptions, // = {}, - remove default
    agentOptions, // = {}, - remove default
    endpointConfig,
    onReady,
    onConnectionStateChange,
    onTranscriptUpdate,
    onAgentStateChange,
    onAgentUtterance,
    onUserMessage,
    onUserStartedSpeaking,
    onUserStoppedSpeaking,
    onUtteranceEnd,
    onPlaybackStateChange,
    onError,
    onAgentSpeaking,
    onAgentSilent,
  } = props;

  // Internal state
  const [state, dispatch] = useReducer(stateReducer, initialState);
  
  // Ref to hold the latest state value, avoiding stale closures in callbacks
  const stateRef = useRef<VoiceInteractionState>(state);
  
  // Ref to track connection type immediately and synchronously
  const isNewConnectionRef = useRef<boolean>(true);

  // Track mount state to handle React StrictMode double-invocation
  // StrictMode will call cleanup then immediately re-run the effect
  // We use this to avoid closing connections during StrictMode cleanup
  const isMountedRef = useRef(true);
  const mountIdRef = useRef<string>('0');
  
  // Managers - these may be null if the service is not required
  const transcriptionManagerRef = useRef<WebSocketManager | null>(null);
  const agentManagerRef = useRef<WebSocketManager | null>(null);
  const audioManagerRef = useRef<AudioManager | null>(null);
  
  // Track whether speech_final=true was received to implement Deepgram's recommended pattern:
  // "trigger when speech_final=true is received (ignore subsequent UtteranceEnd)"
  // Reference: https://developers.deepgram.com/docs/understanding-end-of-speech-detection#using-utteranceend
  const speechFinalReceivedRef = useRef(false);
  
  const hasSentSettingsRef = useRef(false);
  
  // Track when settings were sent to add proper delay
  const settingsSentTimeRef = useRef<number | null>(null);
  
  // Track whether agent audio is allowed
  const ALLOW_AUDIO = true;
  
  // Connection timeout for settings to be sent after manager connection
  const SETTINGS_SEND_DELAY_MS = 500;
  const BLOCK_AUDIO = false;
  const allowAgentRef = useRef(ALLOW_AUDIO);
  
  // Global flag to prevent settings from being sent multiple times across component instances
  if (!(window as any).globalSettingsSent) {
    (window as any).globalSettingsSent = false;
  }
  
  // Global flag to prevent multiple component initializations during HMR
  if (!(window as any).componentInitializationCount) {
    (window as any).componentInitializationCount = 0;
  }
  (window as any).componentInitializationCount++;
  
  // Remove HMR prevention logic - it's causing React hook errors
  
  // Global flag to track if audio is currently being captured
  if (!(window as any).audioCaptureInProgress) {
    (window as any).audioCaptureInProgress = false;
  }
  
  // Debug: Log component initialization (but limit frequency to avoid spam)
  // Moved inside useEffect to only log when component actually initializes, not on every render
  
  
  // Track if we're waiting for user voice after waking from sleep
  const isWaitingForUserVoiceAfterSleep = useRef(false);
  
  // Track keepalive state - disable after UserStoppedSpeaking to allow natural timeout
  const keepaliveEnabledRef = useRef(true);
  
  // Track last connection states to prevent duplicate logging
  const lastConnectionStates = useRef<{ transcription?: ConnectionState; agent?: ConnectionState }>({});
  
  // Control keepalives based on user speaking state
  const updateKeepaliveState = (enabled: boolean) => {
    if (enabled && !keepaliveEnabledRef.current) {
      // Enable keepalives
      keepaliveEnabledRef.current = true;
      if (agentManagerRef.current) {
        agentManagerRef.current.startKeepalive();
        log('Keepalives enabled');
      }
    } else if (!enabled && keepaliveEnabledRef.current) {
      // Disable keepalives
      keepaliveEnabledRef.current = false;
      if (agentManagerRef.current) {
        agentManagerRef.current.stopKeepalive();
        log('Keepalives disabled - allowing natural timeout');
      }
    }
  };
  
  // Refs to track previous state values to prevent redundant callback calls
  const prevIsReadyRef = useRef<boolean | undefined>(undefined);
  const prevAgentStateRef = useRef<AgentState | undefined>(undefined);
  const prevIsPlayingRef = useRef<boolean | undefined>(undefined);
  
  // VAD event tracking for redundancy detection
  const vadEventHistory = useRef<Array<{ type: string; speechDetected: boolean; timestamp: number; source: string }>>([]);
  
  // Constants for VAD tracking
  const VAD_TRACKING_CONSTANTS = {
    HISTORY_RETENTION_MS: 5000,
    REDUNDANCY_WINDOW_MS: 1000,
    CONFLICT_WINDOW_MS: 2000,
    MAX_HISTORY_SIZE: 50
  } as const;
  
  // Track VAD events and detect redundancy/conflicts
  const trackVADEvent = (event: { type: string; speechDetected: boolean; timestamp: number; source: string }) => {
    try {
      // Add new event
      vadEventHistory.current.push(event);
      
      // Prevent memory leaks - limit history size
      if (vadEventHistory.current.length > VAD_TRACKING_CONSTANTS.MAX_HISTORY_SIZE) {
        vadEventHistory.current = vadEventHistory.current.slice(-VAD_TRACKING_CONSTANTS.MAX_HISTORY_SIZE);
      }
      
      // Keep only recent events
      const cutoffTime = Date.now() - VAD_TRACKING_CONSTANTS.HISTORY_RETENTION_MS;
      vadEventHistory.current = vadEventHistory.current.filter(e => e.timestamp > cutoffTime);
      
      // Detect redundancy for same event type
      const recentEvents = vadEventHistory.current.filter(e => 
        e.timestamp > Date.now() - VAD_TRACKING_CONSTANTS.REDUNDANCY_WINDOW_MS &&
        e.speechDetected === event.speechDetected
      );
      
      if (recentEvents.length > 1) {
        console.log('🔄 [VAD] Redundant signals detected:', recentEvents.map(e => `${e.source}:${e.type}`));
      }
      
      // Detect conflicts (opposite speech states within short time)
      const conflictingEvents = vadEventHistory.current.filter(e => 
        e.timestamp > Date.now() - VAD_TRACKING_CONSTANTS.CONFLICT_WINDOW_MS &&
        e.speechDetected !== event.speechDetected
      );
      
      if (conflictingEvents.length > 0) {
        console.warn('⚠️ [VAD] Conflicting signals detected:', {
          current: `${event.source}:${event.type} (${event.speechDetected})`,
          conflicts: conflictingEvents.map(e => `${e.source}:${e.type} (${e.speechDetected})`)
        });
      }
    } catch (error) {
      console.error('Error tracking VAD event:', error);
    }
  };
  
  // Initialize idle timeout manager
  const { handleMeaningfulActivity, handleUtteranceEnd } = useIdleTimeoutManager(
    state,
    agentManagerRef,
    props.debug
  );

  // Initialize agent state service
  const agentStateServiceRef = useRef<AgentStateService | null>(null);
  if (!agentStateServiceRef.current) {
    agentStateServiceRef.current = new AgentStateService(props.debug);
    agentStateServiceRef.current.setCallbacks({
      onAgentSpeaking,
      onAgentSilent,
      onStateChange: (newState) => {
        dispatch({ type: 'AGENT_STATE_CHANGE', state: newState });
      }
    });
  }
  
  // Debug logging
  const log = (...args: unknown[]) => {
    if (props.debug) {
      console.log('[DeepgramVoiceInteraction]', ...args);
    }
  };
  
  // Targeted sleep/wake logging
  const sleepLog = (...args: unknown[]) => {
    if (props.debug) {
      console.log('[SLEEP_CYCLE][CORE]', ...args);
    }
  };

  // Update stateRef whenever state changes
  useEffect(() => {
    stateRef.current = state;
    
    // If we just entered the 'entering_sleep' state, schedule the final transition
    if (state.agentState === 'entering_sleep') {
      const timerId = setTimeout(() => {
        sleepLog('Transitioning from entering_sleep to sleeping after timeout');
        // Ensure we are still in entering_sleep before finalizing
        // (Could have been woken up or stopped during the timeout)
        if (stateRef.current.agentState === 'entering_sleep') {
          dispatch({ type: 'AGENT_STATE_CHANGE', state: 'sleeping' });
        }
      }, 50); // 50ms delay - adjust if needed
      
      // Cleanup timeout if component unmounts or state changes away from entering_sleep
      return () => clearTimeout(timerId);
    }
  }, [state]);

  // Handle errors
  const handleError = (error: DeepgramError) => {
    console.log('🚨 [ERROR] Deepgram error received:', error);
    console.log('🚨 [ERROR] Error service:', error.service);
    console.log('🚨 [ERROR] Error code:', error.code);
    console.log('🚨 [ERROR] Error message:', error.message);
    console.log('🚨 [ERROR] Error details:', error.details);
    
    log('Error:', error);
    dispatch({ type: 'ERROR', message: error.message });
    onError?.(error);
  };

  // Store configuration for lazy manager creation
  const configRef = useRef({
    apiKey,
    transcriptionOptions,
    agentOptions,
    endpointConfig: endpointConfig || {},
    endpoints: {
      transcriptionUrl: (endpointConfig || {}).transcriptionUrl || DEFAULT_ENDPOINTS.transcriptionUrl,
      agentUrl: (endpointConfig || {}).agentUrl || DEFAULT_ENDPOINTS.agentUrl,
    },
    debug: props.debug,
  });

  // Update config ref when dependencies change
  useEffect(() => {
    configRef.current = {
      apiKey,
      transcriptionOptions,
      agentOptions,
      endpointConfig: endpointConfig || {},
      endpoints: {
        transcriptionUrl: (endpointConfig || {}).transcriptionUrl || DEFAULT_ENDPOINTS.transcriptionUrl,
        agentUrl: (endpointConfig || {}).agentUrl || DEFAULT_ENDPOINTS.agentUrl,
      },
      debug: props.debug,
    };
  }, [apiKey, transcriptionOptions, agentOptions, endpointConfig, props.debug]);

  // Factory function to create transcription manager
  const createTranscriptionManager = (): WebSocketManager | null => {
    const config = configRef.current;
    if (!config.transcriptionOptions) {
      return null;
    }

    try {
      log('🔧 [TRANSCRIPTION] Creating transcription manager lazily');
      let transcriptionUrl = config.endpoints.transcriptionUrl;
      let transcriptionQueryParams: Record<string, string | boolean | number> = {};

      // Base transcription parameters
      const baseTranscriptionParams = {
        ...config.transcriptionOptions,
        sample_rate: config.transcriptionOptions.sample_rate || 16000,
        encoding: config.transcriptionOptions.encoding || 'linear16',
        channels: config.transcriptionOptions.channels || 1,
      };

      // Add VAD configuration if provided
      if (config.transcriptionOptions.utterance_end_ms) {
        baseTranscriptionParams.utterance_end_ms = config.transcriptionOptions.utterance_end_ms;
        console.log(`VAD: utterance_end_ms set to ${config.transcriptionOptions.utterance_end_ms}ms`);
      }
      
      if (config.transcriptionOptions.interim_results !== undefined) {
        baseTranscriptionParams.interim_results = config.transcriptionOptions.interim_results;
        console.log(`VAD: interim_results set to ${config.transcriptionOptions.interim_results}`);
      }

      // Check for Nova-3 Keyterm Prompting conditions
      const useKeytermPrompting = 
        baseTranscriptionParams.model === 'nova-3' &&
        Array.isArray(baseTranscriptionParams.keyterm) &&
        baseTranscriptionParams.keyterm.length > 0;

      if (useKeytermPrompting) {
        log('Nova-3 and keyterms detected. Building transcription URL with keyterm parameters.');
        // Build URL manually, appending keyterms
        const url = new URL(transcriptionUrl);
        const params = new URLSearchParams();
        
        // Append all other options EXCEPT keyterm array itself
        for (const [key, value] of Object.entries(baseTranscriptionParams)) {
          if (key !== 'keyterm' && value !== undefined) {
            params.append(key, String(value));
          }
        }
        
        // Append each keyterm as a separate parameter
        baseTranscriptionParams.keyterm?.forEach(term => {
          if (term) { // Ensure term is not empty
            params.append('keyterm', term);
          }
        });

        url.search = params.toString();
        transcriptionUrl = url.toString();
        log('Constructed transcription URL with keyterms:', transcriptionUrl);
      } else {
        // Standard setup: Build queryParams object, excluding array types like keyterm and keywords
        log('Not using keyterm prompting. Building queryParams object excluding array types.');
        const { ...otherParams } = baseTranscriptionParams;
        
        // Ensure only primitive types are included in queryParams
        const filteredParams: Record<string, string | number | boolean> = {};
        for (const [key, value] of Object.entries(otherParams)) {
          if (typeof value === 'string' || typeof value === 'number' || typeof value === 'boolean') {
            filteredParams[key] = value;
          } else {
            log(`Skipping non-primitive param ${key} for queryParams object.`);
          }
        }
        transcriptionQueryParams = filteredParams;
      }
      
      // Create Transcription WebSocket manager
      const manager = new WebSocketManager({
        url: transcriptionUrl,
        apiKey: config.apiKey,
        service: 'transcription',
        queryParams: useKeytermPrompting ? undefined : transcriptionQueryParams, 
        debug: config.debug,
        keepaliveInterval: 0, // Disable keepalives for transcription service
        onMeaningfulActivity: handleMeaningfulActivity,
      });
    
      // Set up event listeners for transcription WebSocket
      manager.addEventListener((event: WebSocketEvent) => {
        if (event.type === 'state') {
          // Only log and dispatch if state actually changed
          if (config.debug) {
            console.log('🔧 [DEBUG] Transcription state event:', event.state, 'Previous:', lastConnectionStates.current.transcription);
          }
          if (lastConnectionStates.current.transcription !== event.state) {
            log('Transcription state:', event.state);
            dispatch({ type: 'CONNECTION_STATE_CHANGE', service: 'transcription', state: event.state });
            onConnectionStateChange?.('transcription', event.state);
            lastConnectionStates.current.transcription = event.state;
          } else {
            if (config.debug) {
              console.log('🔧 [DEBUG] Transcription state unchanged, skipping:', event.state);
            }
          }
        } else if (event.type === 'message') {
          handleTranscriptionMessage(event.data);
        } else if (event.type === 'error') {
          handleError(event.error);
        }
      });

      return manager;
    } catch (error) {
      console.error('Exception in transcription manager creation:', error);
      handleError({
        service: 'transcription',
        code: 'setup_error',
        message: `Transcription manager creation failed: ${error instanceof Error ? error.message : 'Unknown error'}`,
      });
      return null;
    }
  };

  // Factory function to create agent manager
  const createAgentManager = (): WebSocketManager | null => {
    const config = configRef.current;
    if (!config.agentOptions) {
      return null;
    }

    try {
      log('🔧 [AGENT] Creating agent manager lazily');
      
      // Create Agent WebSocket manager
      const manager = new WebSocketManager({
        url: config.endpoints.agentUrl,
        apiKey: config.apiKey,
        service: 'agent',
        debug: config.debug,
        onMeaningfulActivity: handleMeaningfulActivity,
      });

      // Set up event listeners for agent WebSocket
      manager.addEventListener((event: WebSocketEvent) => {
        if (event.type === 'state') {
          // Only log and dispatch if state actually changed
          if (config.debug) {
            console.log('🔧 [DEBUG] Agent state event:', event.state, 'Previous:', lastConnectionStates.current.agent);
          }
          if (lastConnectionStates.current.agent !== event.state) {
            log('Agent state:', event.state);
            if (event.state === 'connected') {
              console.info('🔗 [Protocol] Agent WebSocket connected');
              
              // Handle reconnection logic
              if (event.isReconnection) {
                log('Agent WebSocket reconnected - resetting greeting state');
                dispatch({ type: 'CONNECTION_TYPE_CHANGE', isNew: false });
                dispatch({ type: 'RESET_GREETING_STATE' });
              } else {
                log('Agent WebSocket connected for first time');
                dispatch({ type: 'CONNECTION_TYPE_CHANGE', isNew: true });
              }
            }
            
            dispatch({ type: 'CONNECTION_STATE_CHANGE', service: 'agent', state: event.state });
            onConnectionStateChange?.('agent', event.state);
            lastConnectionStates.current.agent = event.state;
          } else {
            if (config.debug) {
              console.log('🔧 [DEBUG] Agent state unchanged, skipping:', event.state);
            }
          }
          
<<<<<<< HEAD
          dispatch({ type: 'CONNECTION_STATE_CHANGE', service: 'agent', state: event.state });
          onConnectionStateChange?.('agent', event.state);
          lastConnectionStates.current.agent = event.state;
        } else {
          if (props.debug) {
            console.log('🔧 [DEBUG] Agent state unchanged, skipping:', event.state);
          }
        }
        
        // Reset settings flag when connection closes
        if (event.state === 'closed') {
          if (props.debug) {
            console.log('🔧 [Connection] Agent connection closed - checking for errors or reasons');
            console.log('🔧 [Connection] Connection close event details:', event);
          }
          
          dispatch({ type: 'SETTINGS_SENT', sent: false });
          hasSentSettingsRef.current = false; // Reset ref when connection closes
          (window as any).globalSettingsSent = false; // Reset global flag when connection closes
          settingsSentTimeRef.current = null; // Reset settings time
          if (props.debug) {
            console.log('🔧 [Connection] hasSentSettingsRef and globalSettingsSent reset to false due to connection close');
          }
          lazyLog('Reset hasSentSettings flag due to connection close');
          
          // Disable microphone when connection closes (async operation)
          if (audioManagerRef.current && audioManagerRef.current.isRecordingActive()) {
            if (props.debug) {
              console.log('🔧 [Connection] Connection closed, disabling microphone');
            }
            // Use setTimeout to avoid blocking the event handler
            setTimeout(async () => {
              try {
                await audioManagerRef.current?.stopRecording();
                if (props.debug) {
                  console.log('🔧 [Connection] Recording stopped due to connection close');
                }
              } catch (error) {
                if (props.debug) {
                  console.log('🔧 [Connection] Error stopping recording:', error);
                }
=======
          // Reset settings flag when connection closes
          if (event.state === 'closed') {
            if (config.debug) {
              console.log('🔧 [Connection] Agent connection closed - checking for errors or reasons');
              console.log('🔧 [Connection] Connection close event details:', event);
            }
            
            dispatch({ type: 'SETTINGS_SENT', sent: false });
            hasSentSettingsRef.current = false; // Reset ref when connection closes
            (window as any).globalSettingsSent = false; // Reset global flag when connection closes
            settingsSentTimeRef.current = null; // Reset settings time
            if (config.debug) {
              console.log('🔧 [Connection] hasSentSettingsRef and globalSettingsSent reset to false due to connection close');
            }
            lazyLog('Reset hasSentSettings flag due to connection close');
            
            // Disable microphone when connection closes (async operation)
            if (audioManagerRef.current && audioManagerRef.current.isRecordingActive()) {
              if (config.debug) {
                console.log('🔧 [Connection] Connection closed, disabling microphone');
>>>>>>> e621c82c
              }
              // Use setTimeout to avoid blocking the event handler
              setTimeout(async () => {
                try {
                  await audioManagerRef.current?.stopRecording();
                  if (config.debug) {
                    console.log('🔧 [Connection] Recording stopped due to connection close');
                  }
                } catch (error) {
                  if (config.debug) {
                    console.log('🔧 [Connection] Error stopping recording:', error);
                  }
                }
              }, 0);
            }
          }
          
          // Send settings message when connection is established
          if (event.state === 'connected' && !hasSentSettingsRef.current && !(window as any).globalSettingsSent) {
            log('Connection established, sending settings via connection state handler');
            sendAgentSettings();
          } else if (event.state === 'connected' && state.hasSentSettings) {
            log('Connection established but settings already sent, skipping');
          }
        } else if (event.type === 'message') {
          handleAgentMessage(event.data);
        } else if (event.type === 'binary') {
          handleAgentAudio(event.data);
        } else if (event.type === 'error') {
          handleError(event.error);
        }
<<<<<<< HEAD
        
        // Send settings message when connection is established
        if (event.state === 'connected' && !hasSentSettingsRef.current && !(window as any).globalSettingsSent) {
          log('Connection established, sending settings via connection state handler');
          sendAgentSettings();
        } else if (event.state === 'connected' && state.hasSentSettings) {
          log('Connection established but settings already sent, skipping');
        }
      } else if (event.type === 'message') {
        handleAgentMessage(event.data);
      } else if (event.type === 'binary') {
        handleAgentAudio(event.data);
      } else if (event.type === 'error') {
        handleError(event.error);
=======
      });

      return manager;
    } catch (error) {
      console.error('Exception in agent manager creation:', error);
      handleError({
        service: 'agent',
        code: 'setup_error',
        message: `Agent manager creation failed: ${error instanceof Error ? error.message : 'Unknown error'}`,
      });
      return null;
    }
  };

  // Initialize the component based on provided options
  useEffect(() => {
    // Mark as mounted and generate new mount ID for this effect run
    // This helps us detect StrictMode double-invocation
    const currentMountId = `${Date.now()}-${Math.random()}`;
    const previousMountId = mountIdRef.current;
    mountIdRef.current = currentMountId;
    isMountedRef.current = true;
    
    // Debug: Log component initialization (but limit frequency to avoid spam)
    const initTime = Date.now();
    if (!(window as any).lastComponentInitTime || initTime - (window as any).lastComponentInitTime > 1000) {
      console.log('🔧 [Component] DeepgramVoiceInteraction component initialized', {
        mountId: currentMountId,
        previousMountId,
        isStrictModeReInvoke: previousMountId !== '0' && previousMountId !== currentMountId
      });
      (window as any).lastComponentInitTime = initTime;
    }
    
    // Initialize connection type ref for first connection
    isNewConnectionRef.current = true;
    
    // Check if we're in a CI environment or package import context
    const isCIEnvironment = typeof process !== 'undefined' && (process.env.CI === 'true' || process.env.NODE_ENV === 'test');
    const isPackageImport = typeof window === 'undefined' || !window.document;
    
    // Validate API key
    if (!apiKey) {
      // In CI or package import context, just log a warning instead of erroring
      if (isCIEnvironment || isPackageImport) {
        console.log('⚠️ [DeepgramVoiceInteraction] No API key provided in CI/import context - component will not initialize');
        return;
>>>>>>> e621c82c
      }
      
      handleError({
        service: 'transcription',
        code: 'invalid_api_key',
        message: 'API key is required',
      });
      return;
    }

    // Development warning for non-memoized options
    if (typeof process !== 'undefined' && process.env.NODE_ENV === 'development') {
      warnAboutNonMemoizedOptions('agentOptions', agentOptions);
      warnAboutNonMemoizedOptions('transcriptionOptions', transcriptionOptions);
    }

    // Determine which services are being configured
    const isTranscriptionConfigured = !!transcriptionOptions;
    const isAgentConfigured = !!agentOptions;
    
    // Enhanced logging for debugging initialization issues
    console.log('🔧 [INIT] Service configuration check:');
    console.log('  - transcriptionOptions:', transcriptionOptions);
    console.log('  - agentOptions:', agentOptions);
    console.log('  - isTranscriptionConfigured:', isTranscriptionConfigured);
    console.log('  - isAgentConfigured:', isAgentConfigured);
    console.log('  - apiKey present:', !!apiKey);
    console.log('  - apiKey length:', apiKey ? apiKey.length : 0);
    
    if (!isTranscriptionConfigured && !isAgentConfigured) {
      // In CI or package import context, just log a warning instead of erroring
      if (isCIEnvironment || isPackageImport) {
        console.log('⚠️ [DeepgramVoiceInteraction] No services configured in CI/import context - component will not initialize');
        return;
      }
      
      log('No services configured! Either transcriptionOptions or agentOptions must be provided.');
      handleError({
        service: 'transcription',
        code: 'invalid_configuration',
        message: 'Either transcriptionOptions or agentOptions must be provided',
      });
      return;
    }
    
    // Log which services are available for configuration (informational only)
    // Managers will be created lazily when start() is called
    if (isTranscriptionConfigured && isAgentConfigured) {
      log('Transcription and agent services are configured (managers will be created on demand)');
    } else if (isTranscriptionConfigured) {
      log('Transcription service is configured (manager will be created on demand)');
    } else {
      log('Agent service is configured (manager will be created on demand)');
    }

    // --- AUDIO SETUP (LAZY INITIALIZATION) ---
    // For Agent-Only mode, we use lazy audio initialization to prevent premature browser security prompts
    // AudioManager will only be created when user explicitly requests microphone access
    const needsAudioManager = isTranscriptionConfigured || (isAgentConfigured && agentOptions?.voice);
    
    if (needsAudioManager) {
      // Don't create AudioManager during initialization - use lazy initialization
      // AudioManager will be created when startAudioCapture() is called
      log('Audio manager will be created lazily when audio access is requested');
    } else {
      log('AudioManager not needed for this configuration, skipping setup');
    }
    
    // Component is ready immediately when configured - AudioManager is not a prerequisite
    // The component can accept text interactions and manual connections without audio
    dispatch({ type: 'READY_STATE_CHANGE', isReady: true });

    // Clean up
    return () => {
      // Capture the mount ID at cleanup time
      const cleanupMountId = mountIdRef.current;
      
      // Mark as unmounted
      isMountedRef.current = false;
      
      // Debug: Log cleanup to understand when it runs
      if (props.debug) {
        const stack = new Error().stack;
        console.log('🔧 [Component] useEffect cleanup running', {
          mountId: cleanupMountId,
          transcriptionManagerExists: !!transcriptionManagerRef.current,
          agentManagerExists: !!agentManagerRef.current
        });
        console.log('🔧 [Component] Cleanup stack trace:', stack?.split('\n').slice(2, 6).join('\n'));
      }
      
<<<<<<< HEAD
      // Cleanup agent state service
      if (agentStateServiceRef.current) {
        agentStateServiceRef.current.reset();
        agentStateServiceRef.current = null;
      }
      
      // Ensure state is reset on unmount
      dispatch({ type: 'READY_STATE_CHANGE', isReady: false });
      dispatch({ type: 'CONNECTION_STATE_CHANGE', service: 'transcription', state: 'closed' });
      dispatch({ type: 'CONNECTION_STATE_CHANGE', service: 'agent', state: 'closed' });
      dispatch({ type: 'AGENT_STATE_CHANGE', state: 'idle' });
      dispatch({ type: 'RECORDING_STATE_CHANGE', isRecording: false });
      dispatch({ type: 'PLAYBACK_STATE_CHANGE', isPlaying: false });
=======
      // Check if this is a StrictMode cleanup (component will immediately re-mount)
      // We delay checking re-mount to see if StrictMode re-invokes the effect
      setTimeout(() => {
        // If component re-mounted quickly (within 100ms), this was likely StrictMode
        // In that case, don't close connections as they'll be needed for the re-mounted component
        if (isMountedRef.current) {
          if (props.debug) {
            console.log('🔧 [Component] Cleanup detected StrictMode re-invocation - preserving connections');
          }
          return; // Component re-mounted, don't close connections
        }
        
        // Component is truly unmounting - close connections
        if (props.debug) {
          console.log('🔧 [Component] Component truly unmounting - closing connections');
        }
        
        // Close managers if they were created (they handle their own event listener cleanup)
        if (transcriptionManagerRef.current) {
          if (props.debug) {
            console.log('🔧 [Component] Closing transcription manager in cleanup');
          }
          transcriptionManagerRef.current.close();
          transcriptionManagerRef.current = null;
        }
        
        if (agentManagerRef.current) {
          if (props.debug) {
            console.log('🔧 [Component] Closing agent manager in cleanup');
          }
          agentManagerRef.current.close();
          agentManagerRef.current = null;
        }
        
        if (audioManagerRef.current) {
          audioManagerRef.current.dispose();
          audioManagerRef.current = null;
        }
        
        // Ensure state is reset on unmount
        dispatch({ type: 'READY_STATE_CHANGE', isReady: false });
        dispatch({ type: 'CONNECTION_STATE_CHANGE', service: 'transcription', state: 'closed' });
        dispatch({ type: 'CONNECTION_STATE_CHANGE', service: 'agent', state: 'closed' });
        dispatch({ type: 'AGENT_STATE_CHANGE', state: 'idle' });
        dispatch({ type: 'RECORDING_STATE_CHANGE', isRecording: false });
        dispatch({ type: 'PLAYBACK_STATE_CHANGE', isPlaying: false });
      }, 100); // Small delay to detect StrictMode re-mount
>>>>>>> e621c82c
    };
  }, [apiKey, transcriptionOptions, agentOptions, endpointConfig, props.debug]); 

  // Notify ready state changes ONLY when the value actually changes
  useEffect(() => {
    if (onReady && state.isReady !== prevIsReadyRef.current) {
      log('Notifying parent: isReady changed to', state.isReady);
      onReady(state.isReady);
      prevIsReadyRef.current = state.isReady;
    }
  }, [state.isReady, onReady]);

  // Notify agent state changes ONLY when the value actually changes
  useEffect(() => {
    if (onAgentStateChange && state.agentState !== prevAgentStateRef.current) {
      log('Notifying parent: agentState changed to', state.agentState);
      onAgentStateChange(state.agentState);
      prevAgentStateRef.current = state.agentState;
    }
  }, [state.agentState, onAgentStateChange]);

  // Notify playback state changes ONLY when the value actually changes
  useEffect(() => {
    if (onPlaybackStateChange && state.isPlaying !== prevIsPlayingRef.current) {
      log('Notifying parent: isPlaying changed to', state.isPlaying);
      onPlaybackStateChange(state.isPlaying);
      prevIsPlayingRef.current = state.isPlaying;
    }
  }, [state.isPlaying, onPlaybackStateChange]);

  // Type guard for transcription messages
  const isTranscriptionMessage = (data: unknown): data is { type: string; [key: string]: unknown } => {
    const isObject = typeof data === 'object';
    const isNotNull = data !== null;
    const hasType = isObject && isNotNull && 'type' in data;
    const result = isObject && isNotNull && hasType;
    
    if (props.debug) {
      lazyLog('🔍 [DEBUG] isTranscriptionMessage check:', {
        data: data,
        isObject,
        isNotNull,
        hasType,
        result
      });
    }
    return result;
  };

  // Handle transcription messages - only relevant if transcription is configured
  const handleTranscriptionMessage = (data: unknown) => {
    if (props.debug) {
      lazyLog('🔍 [DEBUG] handleTranscriptionMessage called with:', data);
    }
    
    // Add simplified transcript log for better readability - always show with [TRANSCRIPT] prefix
    if (typeof data === 'object' && data !== null && 'alternatives' in data) {
      const transcriptData = data as { 
        alternatives?: Array<{ transcript?: string }>; 
        is_final?: boolean;
        speech_final?: boolean;
      };
      const transcript = transcriptData.alternatives?.[0]?.transcript;
      if (transcript && transcript.trim()) {
        if (props.debug) {
          lazyLog(`[TRANSCRIPT] "${transcript}" ${transcriptData.is_final ? '(final)' : '(interim)'}${transcriptData.speech_final ? ' [SPEECH_FINAL]' : ''}`);
        }
        
        // CRITICAL FIX: Use Deepgram's recommended end-of-speech signals
        if (transcriptData.speech_final === true) {
          // speech_final=true - Deepgram's endpointing detected speech has ended
          if (props.debug) {
            console.log('🎯 [SPEECH] speech_final=true received - user finished speaking (endpointing)');
          }
          
          // Set flag to ignore subsequent UtteranceEnd (per Deepgram guidelines)
          speechFinalReceivedRef.current = true;
          
          // User stopped speaking - call callback if user was speaking
          if (stateRef.current.isUserSpeaking) {
            onUserStoppedSpeaking?.();
          }
          dispatch({ type: 'USER_SPEAKING_STATE_CHANGE', isSpeaking: false });
          updateKeepaliveState(false);
          
          if (stateRef.current.agentState === 'listening') {
            dispatch({ type: 'AGENT_STATE_CHANGE', state: 'thinking' });
          }
        } else if (transcriptData.is_final && !transcriptData.speech_final) {
          // Final transcript without speech_final - user finished speaking (fallback)
          if (props.debug) {
            console.log('🎯 [SPEECH] Final transcript received - user finished speaking (fallback)');
          }
          
          // User stopped speaking - call callback if user was speaking
          if (stateRef.current.isUserSpeaking) {
            onUserStoppedSpeaking?.();
          }
          dispatch({ type: 'USER_SPEAKING_STATE_CHANGE', isSpeaking: false });
          updateKeepaliveState(false);
          
          if (stateRef.current.agentState === 'listening') {
            dispatch({ type: 'AGENT_STATE_CHANGE', state: 'thinking' });
          }
        } else if (!transcriptData.is_final) {
          // Interim transcript - user is actively speaking
          if (props.debug) {
            console.log('🎯 [SPEECH] Interim transcript received - user is speaking');
          }
          
          onUserStartedSpeaking?.();
          dispatch({ type: 'USER_SPEAKING_STATE_CHANGE', isSpeaking: true });
          updateKeepaliveState(true);
          
          if (stateRef.current.agentState === 'idle' || stateRef.current.agentState === 'sleeping') {
            dispatch({ type: 'AGENT_STATE_CHANGE', state: 'listening' });
          }
        }
      }
    }
    
    // Always log VAD events for debugging
    if (typeof data === 'object' && data !== null && 'type' in data && (data as any).type === 'vad') {
      if (props.debug) {
        lazyLog('🎯 [VAD] VADEvent received in handleTranscriptionMessage:', data);
      }
    }
    
    // Debug: Log transcription messages (only in debug mode and filter out empty results)
    if (props.debug) {
      // Only log if there's meaningful content or it's a VAD event
      const hasContent = typeof data === 'object' && data !== null && (
        ('alternatives' in data && (data as any).alternatives?.length > 0) ||
        ('type' in data && ['UtteranceEnd', 'vad'].includes((data as any).type))
      );
      
      if (hasContent) {
        lazyLog('📝 [TRANSCRIPTION] Message received:', data);
      }
    }
    
    // Skip processing if transcription service isn't configured
    if (!transcriptionManagerRef.current) {
      if (props.debug) {
        lazyLog('🔍 [DEBUG] Transcription service not configured, returning early');
      }
      log('Received unexpected transcription message but service is not configured:', data);
      return;
    }
    
    if (props.debug) {
      lazyLog('🔍 [DEBUG] Transcription service is configured, continuing...');
    }
    
    // Debug: Log message type for VAD debugging
    if (typeof data === 'object' && data !== null && 'type' in data) {
      if (props.debug) {
        lazyLog('🔍 [DEBUG] Processing message type:', (data as any).type);
      }
    }

    // Type guard check
    if (props.debug) {
      lazyLog('🔍 [DEBUG] Checking type guard for data:', data);
    }
    const typeGuardResult = isTranscriptionMessage(data);
    if (props.debug) {
      lazyLog('🔍 [DEBUG] isTranscriptionMessage result:', typeGuardResult);
    }
    if (!typeGuardResult) {
      if (props.debug) {
        lazyLog('🔍 [DEBUG] Type guard failed, returning early');
      }
      log('Invalid transcription message format:', data);
      return;
    }
    
    if (props.debug) {
      lazyLog('🔍 [DEBUG] Message passed type guard, processing...');
    }
    
    // Check if agent is in sleep mode
    const isSleepingOrEntering = 
      agentManagerRef.current && (
      stateRef.current.agentState === 'sleeping' || 
        stateRef.current.agentState === 'entering_sleep'
      );
      

    if (data.type === 'Results' || data.type === 'Transcript') {
      if (isSleepingOrEntering) {
        sleepLog('Ignoring transcript (state:', stateRef.current.agentState, ')');
        return;
      }
      
      // Don't re-enable idle timeout resets here
      // Let WebSocketManager handle it based on message content
      const transcript = data as unknown as TranscriptResponse;
      onTranscriptUpdate?.(transcript);
      return;
    }

    if (data.type === 'UtteranceEnd') {
      if (props.debug) {
        console.log('🎯 [SPEECH] UtteranceEnd message received - checking if should process');
      }
      
      // Check if speech_final was already received (per Deepgram guidelines)
      if (speechFinalReceivedRef.current) {
        if (props.debug) {
          console.log('🎯 [SPEECH] UtteranceEnd ignored - speech_final=true already received');
        }
        return; // Ignore UtteranceEnd after speech_final
      }
      
      if (props.debug) {
        console.log('🎯 [SPEECH] UtteranceEnd processing - no speech_final received, user finished speaking (word timing)');
      }
      
      if (isSleepingOrEntering) {
        sleepLog('Ignoring UtteranceEnd event (state:', stateRef.current.agentState, ')');
        return;
      }
      
      // Re-enable idle timeout resets when user finishes speaking (per Deepgram docs)
      if (props.debug) {
        console.log('🎯 [SPEECH] UtteranceEnd detected - re-enabling idle timeout resets');
      }
      
      // Call the callback with channel and lastWordEnd data
      const channel = Array.isArray(data.channel) ? data.channel : [0, 1];
      const lastWordEnd = typeof data.last_word_end === 'number' ? data.last_word_end : 0;
      onUtteranceEnd?.({ channel, lastWordEnd });
      
      // User stopped speaking - UtteranceEnd indicates speech has ended
      // Always call the callback when UtteranceEnd is received
      onUserStoppedSpeaking?.();
      
      // Don't update isUserSpeaking state here - let UtteranceEnd handle idle timeout differently
      // than USER_STOPPED_SPEAKING events
      
      // Notify idle timeout service about UtteranceEnd
      handleUtteranceEnd();
      return;
    }
    
    // Note: SpeechStarted removed - was from old Transcription API
    // Voice Agent API uses UserStartedSpeaking instead
    // Use onUserStartedSpeaking for speech start detection
    
    // Note: SpeechStopped is not a real Deepgram event - removed handler
    // Use UtteranceEnd for speech end detection instead
  };

  // Lazy reconnection logging helper
  const lazyLog = (...args: unknown[]) => {
    if (props.debug) {
      console.log('🔄 [LAZY_RECONNECT]', ...args);
    }
  };



  // Send agent settings after connection is established - only if agent is configured
  const sendAgentSettings = () => {
    console.log('🔧 [sendAgentSettings] Called');
    console.log(`🔧 [sendAgentSettings] agentManagerRef.current: ${!!agentManagerRef.current}`);
    console.log(`🔧 [sendAgentSettings] agentOptions: ${!!agentOptions}`);
    console.log(`🔧 [sendAgentSettings] hasSentSettings: ${state.hasSentSettings}`);
    console.log(`🔧 [sendAgentSettings] hasSentSettingsRef.current: ${hasSentSettingsRef.current}`);
    
    if (!agentManagerRef.current || !agentOptions) {
      console.log('🔧 [sendAgentSettings] Cannot send agent settings: agent manager not initialized or agentOptions not provided');
      return;
    }
    
    // Check if settings have already been sent (welcome-first behavior)
    // Use both ref and global flag to avoid stale closure issues and cross-component duplicates
    if (hasSentSettingsRef.current || (window as any).globalSettingsSent) {
      console.log('🔧 [sendAgentSettings] Settings already sent (via ref or global), skipping');
      console.log('🔧 [sendAgentSettings] hasSentSettingsRef.current:', hasSentSettingsRef.current);
      console.log('🔧 [sendAgentSettings] globalSettingsSent:', (window as any).globalSettingsSent);
      return;
    }
    
    // Record when settings were sent (but don't mark as applied until SettingsApplied is received)
    settingsSentTimeRef.current = Date.now();
    console.log('🔧 [sendAgentSettings] Settings message sent, waiting for SettingsApplied confirmation');
    
    // Build the Settings message based on agentOptions
    const settingsMessage = {
      type: 'Settings',
      audio: {
        input: {
          encoding: 'linear16',
          sample_rate: 16000
        },
        output: {
          encoding: 'linear16',
          sample_rate: 24000
        }
      },
      agent: {
        language: agentOptions.language || 'en',
        listen: {
          provider: {
            type: 'deepgram',
            model: agentOptions.listenModel || 'nova-2'
          }
        },
        think: {
          provider: {
            type: agentOptions.thinkProviderType || 'open_ai',
            model: agentOptions.thinkModel || 'gpt-4o-mini'
          },
          prompt: agentOptions.instructions || 'You are a helpful voice assistant.',
          ...(agentOptions.thinkEndpointUrl && agentOptions.thinkApiKey ? {
            endpoint: {
              url: agentOptions.thinkEndpointUrl,
              headers: {
                authorization: `bearer ${agentOptions.thinkApiKey}`,
              },
            }
          } : {})
        },
<<<<<<< HEAD
        // Only include speak provider if TTS is not muted
=======
        // Include speak provider for TTS
>>>>>>> e621c82c
        speak: {
          provider: {
            type: 'deepgram',
            model: agentOptions.voice || 'aura-asteria-en'
          }
        },
        greeting: agentOptions.greeting,
        context: agentOptions.context // Context is already in Deepgram API format
      }
    };
    
    console.log('📤 [Protocol] Sending agent settings with context (correct Deepgram API format):', { 
      conversationHistoryLength: agentOptions.context?.messages?.length || 0,
      contextMessages: agentOptions.context?.messages || [],
<<<<<<< HEAD
      hasSpeakProvider: 'speak' in settingsMessage.agent
=======
      hasSpeakProvider: 'speak' in settingsMessage.agent,
      speakModel: settingsMessage.agent.speak?.provider?.model,
      greetingPreview: (settingsMessage.agent.greeting || '').slice(0, 60)
>>>>>>> e621c82c
    });
    agentManagerRef.current.sendJSON(settingsMessage);
    console.log('📤 [Protocol] Settings message sent successfully');
    
    // Mark settings as sent for welcome-first behavior
    dispatch({ type: 'SETTINGS_SENT', sent: true });
    console.log('📤 [Protocol] Settings sent state updated to true');
  };



  // Type guard for agent messages
  const isAgentMessage = (data: unknown): data is { type: string; [key: string]: unknown } => {
    return typeof data === 'object' && data !== null && 'type' in data;
  };

  // Handle agent messages - only relevant if agent is configured
  const handleAgentMessage = (data: unknown) => {
    // Debug: Log all agent messages with type
    const messageType = typeof data === 'object' && data !== null && 'type' in data ? (data as any).type : 'unknown';
    console.log('🎯 [DEBUG] handleAgentMessage called - VERSION 7.0 - HMR TEST');
    console.error('🎯 [ERROR] handleAgentMessage called - VERSION 7.0 - ERROR TEST');
    log(`🔍 [DEBUG] Received agent message (type: ${messageType}):`, data);
    // Also print to console for e2e trace collection regardless of debug flag
    try {
      // eslint-disable-next-line @typescript-eslint/no-explicit-any
      console.log('📨 [AGENT MESSAGE] type=', (data as any)?.type);
    } catch {}
    
    // Don't re-enable idle timeout resets here
    // Let WebSocketManager handle meaningful message detection
    // After UtteranceEnd, only new connection should re-enable
    
    // Skip processing if agent service isn't configured
    if (!agentManagerRef.current) {
      log('Received unexpected agent message but service is not configured:', data);
      return;
    }

    // Type guard check
    if (!isAgentMessage(data)) {
      log('Invalid agent message format:', data);
      return;
    }
    
    const isSleepingOrEntering = 
      stateRef.current.agentState === 'sleeping' || 
      stateRef.current.agentState === 'entering_sleep';

    if (data.type === 'UserStartedSpeaking') {
      log('🎤 [VAD] UserStartedSpeaking message received');
      if (isSleepingOrEntering) {
        sleepLog('Ignoring UserStartedSpeaking event (state:', stateRef.current.agentState, ')');
        return;
      }
      
      // Handle barge-in during agent speaking
      if (state.greetingInProgress) {
        log('User started speaking during agent speech - aborting playback');
        if (audioManagerRef.current) {
          audioManagerRef.current.abortPlayback();
        }
        onAgentSilent?.();
        dispatch({ type: 'GREETING_PROGRESS_CHANGE', inProgress: false });
        dispatch({ type: 'GREETING_STARTED', started: false });
      }
      
      // Normal speech handling when not sleeping
      log('Clearing audio queue (barge-in)');
      clearAudio();
      onUserStartedSpeaking?.();
      
      // Update VAD state - only if we don't already have speech evidence
      // Agent service UserStartedSpeaking might be less reliable than interim results
      if (!stateRef.current.isUserSpeaking) {
        dispatch({ type: 'USER_SPEAKING_STATE_CHANGE', isSpeaking: true });
        if (props.debug) {
          console.log('🎯 [AGENT] UserStartedSpeaking from agent service - setting isUserSpeaking=true');
        }
      } else {
        if (props.debug) {
          console.log('🎯 [AGENT] UserStartedSpeaking from agent service - already have speech evidence, skipping');
        }
      }
      
      // Re-enable keepalives when user starts speaking
      updateKeepaliveState(true);
      
      if (isWaitingForUserVoiceAfterSleep.current) {
        log('User started speaking after wake - resetting waiting flag');
        isWaitingForUserVoiceAfterSleep.current = false;
      }
      
      // Use agent state service for state transition
      agentStateServiceRef.current?.handleUserStartedSpeaking();
      return;
    }

    // Handle Welcome message for dual mode connection
    if (data.type === 'Welcome') {
      console.info('✅ [Protocol] Welcome message received - dual mode connection established');
      log('Welcome message received - dual mode connection established');
      if (!state.welcomeReceived) {
        dispatch({ type: 'WELCOME_RECEIVED', received: true });
        
        // Only trigger greeting for new connections, not reconnections
        if (isNewConnectionRef.current) {
          log('New connection - triggering greeting flow');
          dispatch({ type: 'GREETING_PROGRESS_CHANGE', inProgress: true });
        } else {
          log('Reconnection detected - skipping greeting');
        }
      }
      return;
    }
    
    // Handle SettingsApplied message - settings are now active
    if (data.type === 'SettingsApplied') {
      console.info('✅ [Protocol] SettingsApplied received - settings are now active');
      log('SettingsApplied received - settings are now active');
      // Only mark as sent when we get confirmation from Deepgram
      hasSentSettingsRef.current = true;
      (window as any).globalSettingsSent = true;
      dispatch({ type: 'SETTINGS_SENT', sent: true });
      console.log('🎯 [SettingsApplied] Settings confirmed by Deepgram, audio data can now be processed');
      return;
    }
    
    if (data.type === 'AgentThinking') {
<<<<<<< HEAD
      agentStateServiceRef.current?.handleAgentThinking();
=======
      console.log('🧠 [AGENT EVENT] AgentThinking received');
      console.log('🎯 [AGENT] AgentThinking received - transitioning to thinking state');
      sleepLog('Dispatching AGENT_STATE_CHANGE to thinking');
      dispatch({ type: 'AGENT_STATE_CHANGE', state: 'thinking' });
>>>>>>> e621c82c
      
      // Disable keepalives when agent starts thinking (user stopped speaking)
      updateKeepaliveState(false);
      
      return;
    }
    
    if (data.type === 'AgentStartedSpeaking') {
<<<<<<< HEAD
      agentStateServiceRef.current?.handleAgentStartedSpeaking(
        state.greetingInProgress, 
        state.greetingStarted
      );
      
      // Track agent speaking for greeting state
=======
      console.log('🗣️ [AGENT EVENT] AgentStartedSpeaking received');
      console.log('🎯 [AGENT] AgentStartedSpeaking received - transitioning to speaking state');
      sleepLog('Dispatching AGENT_STATE_CHANGE to speaking');
      dispatch({ type: 'AGENT_STATE_CHANGE', state: 'speaking' });

      // Track agent speaking
>>>>>>> e621c82c
      if (state.greetingInProgress && !state.greetingStarted) {
        dispatch({ type: 'GREETING_STARTED', started: true });
      }
      
      return;
    }
    
    if (data.type === 'AgentStoppedSpeaking') {
      agentStateServiceRef.current?.handleAgentStoppedSpeaking();
      return;
    }
    
    if (data.type === 'AgentAudioDone') {
<<<<<<< HEAD
      agentStateServiceRef.current?.handleAgentAudioDone(state.greetingInProgress);
=======
      console.log('🔊 [AGENT EVENT] AgentAudioDone received');
      console.log('🎯 [AGENT] AgentAudioDone received - audio generation complete, playback may continue');
      sleepLog('AgentAudioDone received - audio generation complete, but playback may continue');
>>>>>>> e621c82c
      
      // Track agent silent for greeting state
      if (state.greetingInProgress) {
        dispatch({ type: 'GREETING_PROGRESS_CHANGE', inProgress: false });
        dispatch({ type: 'GREETING_STARTED', started: false });
      }
      
      // Reset user speaking state when agent finishes speaking
      // This is important for text-based interactions where no UtteranceEnd is received
      dispatch({ type: 'USER_SPEAKING_STATE_CHANGE', isSpeaking: false });
      if (stateRef.current.isUserSpeaking) {
        onUserStoppedSpeaking?.();
      }
      
      // DON'T re-enable idle timeout resets on AgentAudioDone
      // This is the generation event, not the playback event
      // The actual playback completion is handled by the audio manager
      
      // Always call onAgentSilent when agent finishes speaking
      onAgentSilent?.();
      return;
    }
    
    // Handle conversation text
    if (data.type === 'ConversationText') {
      console.log('💬 [AGENT EVENT] ConversationText received role=', data.role);
      const content = typeof data.content === 'string' ? data.content : '';
      
      // If we receive ConversationText, this means the agent is actively responding
      
      if (data.role === 'assistant') {
        const response: LLMResponse = {
          type: 'llm',
          text: content,
          metadata: data,
        };
        
        onAgentUtterance?.(response);
        return;
      } 
      else if (data.role === 'user') {
        const response = {
          type: 'user' as const,
          text: content,
          metadata: data,
        };
        
        onUserMessage?.(response);
        return;
      }
    }
    
    // Handle errors
    if (data.type === 'Error') {
      const errorCode = typeof data.code === 'string' ? data.code : 'agent_error';
      const errorMessage = typeof data.description === 'string' ? data.description : 'Unknown agent error';
      
      // Handle SETTINGS_ALREADY_APPLIED as a warning, not an error
      if (errorCode === 'SETTINGS_ALREADY_APPLIED') {
        log('⚠️ [Agent] Settings already applied - this is normal during reconnection:', errorMessage);
        // Mark settings as sent to prevent further attempts
        hasSentSettingsRef.current = true;
        (window as any).globalSettingsSent = true;
        dispatch({ type: 'SETTINGS_SENT', sent: true });
        return;
      }
      
      handleError({
        service: 'agent',
        code: errorCode,
        message: errorMessage,
        details: data,
      });
      return;
    }
    
    // Handle warnings
    if (data.type === 'Warning') {
      const description = typeof data.description === 'string' ? data.description : 'Unknown warning';
      const code = typeof data.code === 'string' ? data.code : 'unknown';
      log('Agent warning:', description, 'Code:', code);
      return;
    }

    // Note: UserStoppedSpeaking is not a real Deepgram event - removed handler
    // Use UtteranceEnd for speech end detection instead

    // Handle UtteranceEnd events from Deepgram's end-of-speech detection
    if (data.type === 'UtteranceEnd') {
      if (props.debug) {
        console.log('🎯 [VAD] UtteranceEnd message received:', data);
      }
      if (isSleepingOrEntering) {
        sleepLog('Ignoring UtteranceEnd event (state:', stateRef.current.agentState, ')');
        return;
      }
      
      // Call the callback with channel and lastWordEnd data
      const channel = Array.isArray(data.channel) ? data.channel : [0, 1];
      const lastWordEnd = typeof data.last_word_end === 'number' ? data.last_word_end : 0;
      onUtteranceEnd?.({ channel, lastWordEnd });
      
      // Track VAD event for redundancy detection
      const timestamp = Date.now();
      const vadEvent = { type: 'UtteranceEnd', speechDetected: false, timestamp, source: 'transcription' };
      trackVADEvent(vadEvent);
      
      // Update VAD state
      dispatch({ type: 'USER_SPEAKING_STATE_CHANGE', isSpeaking: false });
      dispatch({ type: 'UTTERANCE_END', data: { channel, lastWordEnd } });
      
      // User stopped speaking - call callback if user was speaking
      if (stateRef.current.isUserSpeaking) {
        onUserStoppedSpeaking?.();
      }
      
      // Disable keepalives when utterance ends
      updateKeepaliveState(false);
      
      // Use agent state service for state transition
      agentStateServiceRef.current?.handleUserStoppedSpeaking();
      
      // Notify idle timeout service about UtteranceEnd
      handleUtteranceEnd();
      return;
    }

    // Handle VAD events from agent service (vad type)
    // NOTE: SpeechStarted removed - was from old Transcription API, Voice Agent API uses UserStartedSpeaking
    if (props.debug) {
      lazyLog('🔍 [DEBUG] Checking for VAD event type:', data.type);
    }
    if (data.type === 'vad') {
      if (props.debug) {
        lazyLog('🎯 [VAD] VADEvent message received:', data);
      }
      log('VADEvent message received:', data);
      
      // Track VAD event for redundancy detection (internal use only)
      const speechDetected = typeof data.speech_detected === 'boolean' ? data.speech_detected : false;
      const timestamp = typeof data.timestamp === 'number' ? data.timestamp : Date.now();
      const vadEvent = { type: 'VADEvent', speechDetected, timestamp, source: 'transcription' };
      trackVADEvent(vadEvent);
      
      // IGNORE raw VAD events for idle timeout management - they detect any audio, not actual speech
      // Use speech_final=true and UtteranceEnd messages instead (per Deepgram best practices)
      if (props.debug) {
        console.log(`🎯 [VAD] VADEvent speechDetected: ${speechDetected} - IGNORING for idle timeout (use speech_final/UtteranceEnd instead)`);
      }
      
      // Don't change agent state or idle timeout based on VAD alone
      // Real speech detection should come from actual transcripts or user actions
      return;
    }
  };

  // Handle agent audio - only relevant if agent is configured
  const handleAgentAudio = async (data: ArrayBuffer) => {
    console.log('🎵 [AUDIO EVENT] handleAgentAudio received buffer bytes=', data?.byteLength);
    // Don't re-enable idle timeout resets here
    // After UtteranceEnd, only new connection should re-enable
    
    // Skip processing if agent service isn't configured
    if (!agentManagerRef.current) {
      log('Received unexpected agent audio but service is not configured');
      return;
    }
    
    log(`handleAgentAudio called! Received buffer of ${data.byteLength} bytes`);
    
    // Skip audio playback if we're waiting for user voice after sleep
    if (isWaitingForUserVoiceAfterSleep.current) {
      log('Skipping audio playback because waiting for user voice after sleep');
      return;
    }
    
    // Check if agent audio is blocked
    if (!allowAgentRef.current) {
      console.log('🔇 [AUDIO EVENT] Agent audio currently blocked (allowAgentRef=false) - discarding buffer');
      log('🔇 Agent audio blocked - discarding audio buffer to prevent playback');
      return;
    }
    
    // Create AudioManager lazily if it doesn't exist (for TTS-only playback)
    if (!audioManagerRef.current) {
      log('Creating AudioManager lazily for TTS playback');
      try {
        await createAudioManager();
        log('AudioManager initialized for TTS playback');
      } catch (error) {
        log('Failed to initialize AudioManager for TTS:', error);
        handleError({
          service: 'transcription',
          code: 'audio_init_failed',
          message: `Failed to initialize AudioManager for TTS: ${error instanceof Error ? error.message : 'Unknown error'}`,
        });
        return;
      }
    }
    
    log('Passing buffer to AudioManager.queueAudio()');
    if (props.debug) lazyLog('🎵 [AUDIO] Audio context state:', audioManagerRef.current?.getAudioContext?.()?.state);
    audioManagerRef.current!.queueAudio(data)
      .then(() => {
        log('Successfully queued audio buffer for playback');
      })
      .catch((error: Error) => {
        log('Error queueing audio:', error);
      });
  };

  // Send audio data to WebSockets - conditionally route based on configuration
  const sendAudioData = (data: ArrayBuffer) => {
    // Debug logging only (reduce console spam)
    if (props.debug) {
      lazyLog('🎵 [sendAudioData] Called with data size:', data.byteLength);
      lazyLog('🎵 [sendAudioData] hasSentSettingsRef.current:', hasSentSettingsRef.current);
      lazyLog('🎵 [sendAudioData] state.hasSentSettings:', state.hasSentSettings);
      lazyLog('🎵 [sendAudioData] agentManagerRef.current?.getState():', agentManagerRef.current?.getState());
      lazyLog('🎵 [sendAudioData] transcriptionManagerRef.current?.getState():', transcriptionManagerRef.current?.getState());
    }
    
    // Send to transcription service if configured and connected
      if (transcriptionManagerRef.current?.getState() === 'connected') {
        lazyLog('🎵 [TRANSCRIPTION] Sending audio data to transcription service for VAD events');
        transcriptionManagerRef.current.sendBinary(data);
      } else {
        lazyLog('🎵 [TRANSCRIPTION] Transcription service not connected, state:', transcriptionManagerRef.current?.getState());
      }
    
    // Send to agent service if configured, connected, and not in sleep mode
    if (agentManagerRef.current) {
      const connectionState = agentManagerRef.current.getState();
      
      // Early return for closed connections to prevent log spam
      if (connectionState === 'closed') {
        if (props.debug) console.log('🎵 [sendAudioData] Skipping agent service - not connected:', connectionState);
        return;
      }
      
      // Check if sleeping or entering sleep before sending to agent
      const isSleepingOrEntering = 
        stateRef.current.agentState === 'sleeping' || 
        stateRef.current.agentState === 'entering_sleep';
        
      if (connectionState === 'connected' && !isSleepingOrEntering) {
        // Check if settings have been sent and enough time has passed
        if (!hasSentSettingsRef.current) {
          if (props.debug) {
            lazyLog('🎵 [sendAudioData] ❌ CRITICAL: Cannot send audio data before settings are sent!');
            lazyLog('🎵 [sendAudioData] ❌ hasSentSettingsRef.current:', hasSentSettingsRef.current);
            lazyLog('🎵 [sendAudioData] ❌ state.hasSentSettings:', state.hasSentSettings);
          }
          return; // Don't send audio data
        }
        
        // Wait for settings to be processed by Deepgram (minimum 500ms)
        if (settingsSentTimeRef.current && Date.now() - settingsSentTimeRef.current < 500) {
          if (props.debug) lazyLog('🎵 [sendAudioData] ⏳ Waiting for settings to be processed by Deepgram...');
          return; // Don't send audio data yet
        }
        
        if (props.debug) lazyLog('🎵 [sendAudioData] ✅ Settings confirmed, sending to agent service');
        agentManagerRef.current.sendBinary(data);
        
        // Log successful audio transmission (debug level)
        lazyLog('🎵 [AUDIO] Audio data sent to Deepgram agent service');
      } else if (isSleepingOrEntering) {
        if (props.debug) {
          lazyLog('🎵 [sendAudioData] Skipping agent service - sleeping state:', stateRef.current.agentState);
          sleepLog('Skipping sendAudioData to agent (state:', stateRef.current.agentState, ')');
        }
      } else {
        if (props.debug) lazyLog('🎵 [sendAudioData] Skipping agent service - not connected:', connectionState);
      }
    }
  };

  // Start the connection
  const start = async (options?: { agent?: boolean; transcription?: boolean }): Promise<void> => {
    try {
      log('Start method called', options ? `with options: ${JSON.stringify(options)}` : 'without options');
      
      // Reset audio blocking state on fresh connection
      allowAgentRef.current = ALLOW_AUDIO;
      log('🔄 Connection starting - resetting audio blocking state');
      
      // Determine which services to start
      const config = configRef.current;
      const isTranscriptionConfigured = !!config.transcriptionOptions;
      const isAgentConfigured = !!config.agentOptions;
      
      // If options object provided (even if only one key), only start explicitly requested services
      // If no options object provided, default to props configuration
      const hasExplicitOptions = options !== undefined;
      
      const shouldStartTranscription = hasExplicitOptions
        ? (options.transcription === true)
        : isTranscriptionConfigured;
      const shouldStartAgent = hasExplicitOptions
        ? (options.agent === true)
        : isAgentConfigured;
      
      log(`Service start flags: transcription=${shouldStartTranscription}, agent=${shouldStartAgent}`);
      
      // Validate that requested services are configured
      if (shouldStartTranscription && !isTranscriptionConfigured) {
        throw new Error('Transcription service requested but transcriptionOptions not configured');
      }
      if (shouldStartAgent && !isAgentConfigured) {
        throw new Error('Agent service requested but agentOptions not configured');
      }
      
      // Create managers lazily if needed
      if (shouldStartTranscription && !transcriptionManagerRef.current) {
        log('Creating transcription manager lazily...');
        transcriptionManagerRef.current = createTranscriptionManager();
        if (!transcriptionManagerRef.current) {
          throw new Error('Failed to create transcription manager');
        }
      }
      
      if (shouldStartAgent && !agentManagerRef.current) {
        log('Creating agent manager lazily...');
        agentManagerRef.current = createAgentManager();
        if (!agentManagerRef.current) {
          throw new Error('Failed to create agent manager');
        }
      }
      
      // Initialize audio if available (should already be initialized from the main useEffect)
      if (audioManagerRef.current) {
        try {
          log('Ensuring AudioManager is initialized...');
          await audioManagerRef.current.initialize();
          log('AudioManager initialized');
        } catch (error) {
          // The initialize method is idempotent and returns early if already initialized
          // If we get here, there was an actual error initializing
          log('Error initializing AudioManager:', error);
          throw error;
        }
      } else {
        log('AudioManager not configured, skipping initialization');
      }

      // Connect transcription WebSocket if it should be started
      if (shouldStartTranscription && transcriptionManagerRef.current) {
        log('Connecting Transcription WebSocket...');
        await transcriptionManagerRef.current.connect();
        log('Transcription WebSocket connected');
      } else if (shouldStartTranscription) {
        log('Transcription manager not available despite being requested');
      } else {
        log('Transcription service not requested, skipping connection');
      }
      
      // Connect agent WebSocket if it should be started
      if (shouldStartAgent && agentManagerRef.current) {
        log('Connecting Agent WebSocket...');
        await agentManagerRef.current.connect();
        log('Agent WebSocket connected');
      } else if (shouldStartAgent) {
        log('Agent manager not available despite being requested');
      } else {
        log('Agent service not requested, skipping connection');
      }
      
      // Note: Recording is controlled externally via startAudioCapture()
      // The start() method only establishes WebSocket connections
      if (audioManagerRef.current) {
<<<<<<< HEAD
        log('AudioManager available - recording can be started via startAudioCapture()');
=======
        log('AudioManager not available for recording - this is expected for text-only agent interactions');
>>>>>>> e621c82c
      } else {
        log('AudioManager not available - this is expected for text-only agent interactions');
      }
      
      // Set ready state to true after successful start
      dispatch({ type: 'READY_STATE_CHANGE', isReady: true });
      log('Start method completed successfully');
    } catch (error) {
      log('Error within start method:', error);
      handleError({
        service: 'transcription',
        code: 'start_error',
        message: 'Failed to start voice interaction',
        details: error,
      });
      dispatch({ type: 'READY_STATE_CHANGE', isReady: false });
      throw error;
    }
  };

  // Connect for text-only interactions (no microphone)
  const connectTextOnly = async (): Promise<void> => {
    try {
      log('ConnectTextOnly method called');
      
      // Connect agent WebSocket if configured
      if (agentManagerRef.current) {
        log('Connecting Agent WebSocket...');
        await agentManagerRef.current.connect();
        log('Agent WebSocket connected');
      } else {
        log('Agent manager not configured, skipping connection');
      }
      
      // DO NOT start recording - this is text-only mode
      log('Text-only connection established (no audio recording)');
      
      // Set ready state to true after successful text-only connection
      dispatch({ type: 'READY_STATE_CHANGE', isReady: true });
    } catch (error) {
      log('Error within connectTextOnly method:', error);
      handleError({
        service: 'agent',
        code: 'connection_error',
        message: 'Failed to establish text-only connection',
        details: error,
      });
      dispatch({ type: 'READY_STATE_CHANGE', isReady: false });
      throw error;
    }
  };

  // Stop the connection
  const stop = async (): Promise<void> => {
    log('Stopping voice interaction');
    
    try {
      // Send CloseStream message to finalize any pending transcriptions (if configured)
      if (transcriptionManagerRef.current) {
        log('Sending CloseStream message to finalize transcription');
        transcriptionManagerRef.current.sendCloseStream();
      }
      
      // Stop recording if audio manager is available
      if (audioManagerRef.current) {
        audioManagerRef.current.stopRecording();
      }
      
      // Add a small delay to allow final transcripts to be processed
      await new Promise(resolve => setTimeout(resolve, 1000));
      
      // Close WebSockets if configured
      if (transcriptionManagerRef.current) {
        transcriptionManagerRef.current.close();
        transcriptionManagerRef.current = null; // Clear ref so manager can be recreated
      }
      
      if (agentManagerRef.current) {
        agentManagerRef.current.close();
        agentManagerRef.current = null; // Clear ref so manager can be recreated
      }
      
      // Signal ready after stopping - component can accept new connections
      dispatch({ type: 'READY_STATE_CHANGE', isReady: true }); 
      return Promise.resolve();
    } catch (error) {
      log('Error stopping:', error);
      handleError({
        service: 'transcription',
        code: 'stop_error',
        message: 'Error while stopping transcription',
        details: error,
      });
      dispatch({ type: 'READY_STATE_CHANGE', isReady: false });
      return Promise.reject(error);
    }
  };

  // Update agent instructions - only if agent is configured
  const updateAgentInstructions = (payload: UpdateInstructionsPayload): void => {
    if (!agentManagerRef.current) {
      log('Cannot update instructions: agent manager not initialized or not configured');
      return;
    }
    
    log('Updating agent instructions:', payload);
    
    // Use UpdatePrompt message for the new agent API
    agentManagerRef.current.sendJSON({
      type: 'UpdatePrompt',
      prompt: payload.instructions || payload.context || '',
    });
  };

  // Clear all audio playback
  const clearAudio = (): void => {
    log('📢 clearAudio helper called');
    
    if (!audioManagerRef.current) {
      log('❌ Cannot clear audio: audioManagerRef.current is null');
      return;
    }
    
    try {
      log('🔴 Calling audioManager.clearAudioQueue()');
      audioManagerRef.current.clearAudioQueue();
      
      // Additional audio cleanup
      if (audioManagerRef.current['audioContext']) {
        log('🔄 Manipulating audio context time reference');
        const ctx = audioManagerRef.current['audioContext'] as AudioContext;
        try {
          const silentBuffer = ctx.createBuffer(1, 1024, ctx.sampleRate);
          const silentSource = ctx.createBufferSource();
          silentSource.buffer = silentBuffer;
          silentSource.connect(ctx.destination);
          silentSource.start();
        } catch (e) {
          log('⚠️ Error creating silent buffer:', e);
        }
      }
    } catch (err) {
      log('❌ Error in clearAudio:', err);
    }
    
    log('📢 clearAudio helper completed');
  };

  // Interrupt the agent - only if agent is configured
  const interruptAgent = (): void => {
    log('🔴 interruptAgent method called');
    
    if (!agentManagerRef.current) {
      log('Cannot interrupt agent: agent manager not initialized or not configured');
      return;
    }
    
    clearAudio();
    allowAgentRef.current = BLOCK_AUDIO;
    log('🔇 Agent audio blocked - future audio will be discarded');
    
    log('🔴 Setting agent state to idle');
    sleepLog('Dispatching AGENT_STATE_CHANGE to idle (from interruptAgent)');
    dispatch({ type: 'AGENT_STATE_CHANGE', state: 'idle' });
    log('🔴 interruptAgent method completed');
  };

  const allowAgent = (): void => {
    log('🔊 allowAgent method called');
    allowAgentRef.current = ALLOW_AUDIO;
    log('🔊 Agent audio allowed - audio will play normally');
  };

  // Put agent to sleep - only if agent is configured
  const sleep = (): void => {
    if (!agentManagerRef.current) {
      log('Cannot put agent to sleep: agent manager not initialized or not configured');
      return;
    }
    
    sleepLog('sleep() method called - initiating transition');
    isWaitingForUserVoiceAfterSleep.current = true;
    clearAudio();
    
    // Use agent state service for sleep transition
    agentStateServiceRef.current?.handleSleepStateChange(true);
    dispatch({ type: 'AGENT_STATE_CHANGE', state: 'entering_sleep' });
  };
  
  // Wake agent from sleep - only if agent is configured
  const wake = (): void => {
    if (!agentManagerRef.current) {
      log('Cannot wake agent: agent manager not initialized or not configured');
      return;
    }
    
    if (stateRef.current.agentState !== 'sleeping') {
        sleepLog(`wake() called but state is ${stateRef.current.agentState}, not 'sleeping'. Aborting wake.`);
        return;
    }
    
    sleepLog('wake() method called from sleeping state');
    isWaitingForUserVoiceAfterSleep.current = false;
    
    // Use agent state service for wake transition
    agentStateServiceRef.current?.handleSleepStateChange(false);
  };
  
  // Toggle between sleep and wake states - only if agent is configured
  const toggleSleep = (): void => {
    if (!agentManagerRef.current) {
      log('Cannot toggle agent sleep state: agent manager not initialized or not configured');
      return;
    }
    
    sleepLog('toggleSleep() method called. Current state via ref:', stateRef.current.agentState);
    if (stateRef.current.agentState === 'sleeping') {
      wake();
    } else if (stateRef.current.agentState !== 'entering_sleep') { 
      sleep();
    } else {
      sleepLog('toggleSleep() called while already entering_sleep. No action.');
    }
    sleepLog('Sleep toggle action dispatched or ignored');
  };

  // Inject a message directly to the agent
  const injectAgentMessage = (message: string): void => {
    if (!agentManagerRef.current) {
      log('Cannot inject message: agent manager not initialized or not configured');
      return;
    }
    
    log('Injecting agent message:', message);
    
    agentManagerRef.current.sendJSON({
      type: 'InjectAgentMessage',
      content: message
    });
  };

  // Inject a user message to the agent
  const injectUserMessage = async (message: string): Promise<void> => {
    const config = configRef.current;
    if (!config.agentOptions) {
      log('Cannot inject user message: agentOptions not configured');
      throw new Error('Agent service not configured');
    }
    
<<<<<<< HEAD
    log('Injecting user message:', message);
=======
    // Create agent manager if it doesn't exist
    if (!agentManagerRef.current) {
      log('Creating agent manager lazily for injectUserMessage...');
      agentManagerRef.current = createAgentManager();
      if (!agentManagerRef.current) {
        throw new Error('Failed to create agent manager - createAgentManager returned null');
      }
      log('Agent manager created successfully');
    } else {
      log('Agent manager already exists, reusing');
    }
    
    // Store reference to manager to check if it gets cleared
    const managerBeforeConnect = agentManagerRef.current;
    log('Manager reference stored, state:', managerBeforeConnect.getState());
    
    // Ensure connection is established
    const connectionState = managerBeforeConnect.getState();
    if (connectionState !== 'connected') {
      log('Agent manager not connected, establishing connection...', 'Current state:', connectionState);
      await managerBeforeConnect.connect();
      
      // Check if manager still exists and is the same instance
      if (!agentManagerRef.current || agentManagerRef.current !== managerBeforeConnect) {
        log('⚠️ Manager was cleared or replaced during connection');
        throw new Error('Agent manager was cleared or replaced during connection');
      }
      
      // Wait a moment for settings to be sent
      await new Promise(resolve => setTimeout(resolve, SETTINGS_SEND_DELAY_MS));
      
      // Final check - manager should still exist
      if (!agentManagerRef.current || agentManagerRef.current !== managerBeforeConnect) {
        log('⚠️ Manager was cleared or replaced after connection');
        throw new Error('Agent manager was cleared or replaced after connection');
      }
      
      const finalState = agentManagerRef.current.getState();
      log('Connection established, final state:', finalState);
    } else {
      log('Agent manager already connected');
    }
    
    // Check WebSocket state before sending
    const finalConnectionState = agentManagerRef.current.getState();
    log('Injecting user message:', message, '- WebSocket state:', finalConnectionState);
    console.log('📝 [TEXT_MESSAGE] Attempting to send:', message, '- Connection state:', finalConnectionState);
    
    if (!agentManagerRef.current) {
      throw new Error('Agent manager is null when trying to send message');
    }
    
    // Initialize AudioManager proactively if it doesn't exist
    // This ensures AudioContext is ready when agent responds with binary audio
    // User interaction (sending message) allows AudioContext to be unsuspended
    if (!audioManagerRef.current) {
      log('Initializing AudioManager proactively for TTS playback (user interaction via text message)');
      try {
        await createAudioManager();
        log('AudioManager initialized proactively');
        
        // Resume AudioContext if it's suspended (browser autoplay policy)
        const audioManager = audioManagerRef.current;
        if (audioManager) {
          const audioContext = audioManager.getAudioContext();
          if (audioContext && audioContext.state === 'suspended') {
            log('Resuming suspended AudioContext (user interaction permits this)');
            await audioContext.resume();
            log('AudioContext resumed successfully');
          }
        }
      } catch (error) {
        log('Failed to initialize AudioManager proactively:', error);
        // Don't block message sending - audio might work anyway
      }
    } else {
      // AudioManager exists, but ensure AudioContext is resumed
      const audioManager = audioManagerRef.current;
      if (audioManager) {
        const audioContext = audioManager.getAudioContext();
      if (audioContext && audioContext.state === 'suspended') {
        log('Resuming suspended AudioContext (user interaction permits this)');
        try {
          await audioContext.resume();
          log('AudioContext resumed successfully');
        } catch (error) {
          log('Failed to resume AudioContext:', error);
        }
      }
    }
    }
>>>>>>> e621c82c
    
    agentManagerRef.current.sendJSON({
      type: 'InjectUserMessage',
      content: message
    });
<<<<<<< HEAD
  };

  // TTS mute control methods
=======
    
    console.log('📝 [TEXT_MESSAGE] Message sent successfully');
    log('User message sent successfully');
  };

>>>>>>> e621c82c
  // Helper function to create and initialize AudioManager
  const createAudioManager = async (): Promise<void> => {
    if (audioManagerRef.current) {
      return; // Already exists
    }
    audioManagerRef.current = new AudioManager({
      debug: props.debug,
    });

    // Set up event listeners for audio manager
    audioManagerRef.current.addEventListener((event: AudioEvent) => {
      if (event.type === 'ready') {
        log('Audio manager ready');
      } else if (event.type === 'recording') {
        log('Recording state:', event.isRecording);
        dispatch({ type: 'RECORDING_STATE_CHANGE', isRecording: event.isRecording });
      } else if (event.type === 'playing') {
        log('Playing state:', event.isPlaying);
        console.log(`🎯 [AUDIO] Playback state changed: ${event.isPlaying ? 'PLAYING' : 'NOT PLAYING'}, current agent state: ${stateRef.current.agentState}`);
        dispatch({ type: 'PLAYBACK_STATE_CHANGE', isPlaying: event.isPlaying });
        
<<<<<<< HEAD
        // Use agent state service for audio playback state changes
        agentStateServiceRef.current?.handleAudioPlaybackChange(event.isPlaying);
=======
        // Transition agent to speaking when playback starts (in case AgentStartedSpeaking isn't emitted)
        if (event.isPlaying && stateRef.current.agentState !== 'speaking') {
          sleepLog('Dispatching AGENT_STATE_CHANGE to speaking (from playback start)');
          dispatch({ type: 'AGENT_STATE_CHANGE', state: 'speaking' });
        }
        
        // Transition agent to idle when audio playback stops
        if (!event.isPlaying && stateRef.current.agentState === 'speaking') {
          console.log('🎯 [AGENT] Audio playback finished - transitioning agent from speaking to idle');
          sleepLog('Audio playback finished - transitioning agent to idle');
          dispatch({ type: 'AGENT_STATE_CHANGE', state: 'idle' });
        } else if (!event.isPlaying && stateRef.current.agentState !== 'speaking') {
          console.log(`🎯 [AGENT] Audio playback stopped but agent state is ${stateRef.current.agentState} (not speaking) - skipping transition to idle`);
        }
>>>>>>> e621c82c
      } else if (event.type === 'error') {
        handleError(event.error);
      } else if (event.type === 'data') {
        sendAudioData(event.data);
      }
    });

    // Initialize AudioManager
    await audioManagerRef.current.initialize();
    log('AudioManager initialized');
  };

  // Start audio capture with lazy initialization
  const startAudioCapture = async (): Promise<void> => {
    try {
      log('startAudioCapture called - initializing audio manager lazily');
      
      const config = configRef.current;
      const isTranscriptionConfigured = !!config.transcriptionOptions;
      const isAgentConfigured = !!config.agentOptions;
      
      // Create AudioManager if it doesn't exist
      await createAudioManager();
      
      // Verify AudioManager was created
      if (!audioManagerRef.current) {
        throw new Error('AudioManager creation failed or was cleared');
      }

      // Handle lazy manager creation for microphone use case
      // When microphone starts, we typically need both transcription (for VAD) and agent
      
      // Check if agent is already connected
      const agentAlreadyConnected = agentManagerRef.current?.getState() === 'connected';
      
      // Create and connect transcription manager if needed
      if (isTranscriptionConfigured) {
        if (!transcriptionManagerRef.current) {
          log('Creating transcription manager lazily for microphone...');
          transcriptionManagerRef.current = createTranscriptionManager();
          if (!transcriptionManagerRef.current) {
            throw new Error('Failed to create transcription manager');
          }
        }
        
        // Connect transcription if not already connected
        if (transcriptionManagerRef.current.getState() !== 'connected') {
          log('Connecting transcription service for microphone/VAD...');
          await transcriptionManagerRef.current.connect();
        }
      }
      
      // Create and connect agent manager if needed (only if not already connected)
      if (isAgentConfigured && !agentAlreadyConnected) {
        if (!agentManagerRef.current) {
          log('Creating agent manager lazily for microphone...');
          agentManagerRef.current = createAgentManager();
          if (!agentManagerRef.current) {
            throw new Error('Failed to create agent manager');
          }
        }
        
        // Connect agent if not already connected
        if (agentManagerRef.current.getState() !== 'connected') {
          log('Connecting agent service for microphone...');
          await agentManagerRef.current.connect();
          // Wait for settings to be sent
          await new Promise(resolve => setTimeout(resolve, 500));
        }
      } else if (isAgentConfigured && agentAlreadyConnected) {
        log('Agent service already connected, skipping connection');
      }

      // Final check before starting recording
      if (!audioManagerRef.current) {
        throw new Error('AudioManager was cleared before starting recording');
      }
      
      // Verify connections are established before starting recording
      // Agent connection is required for microphone use
      if (isAgentConfigured) {
        const agentState = agentManagerRef.current?.getState();
        if (agentState !== 'connected') {
          log(`⚠️ Agent connection is ${agentState}, not 'connected'. Cannot start microphone.`);
          throw new Error(`Cannot start microphone: agent connection is ${agentState}, expected 'connected'`);
        }
      }
      
      // Transcription connection should also be connected if configured
      if (isTranscriptionConfigured) {
        const transcriptionState = transcriptionManagerRef.current?.getState();
        if (transcriptionState !== 'connected') {
          log(`⚠️ Transcription connection is ${transcriptionState}, not 'connected'. Cannot start microphone.`);
          throw new Error(`Cannot start microphone: transcription connection is ${transcriptionState}, expected 'connected'`);
        }
      }
      
      // Start recording
      await audioManagerRef.current.startRecording();
      
      log('Audio capture started successfully');
    } catch (error) {
      log('Failed to start audio capture:', error);
      handleError({
        service: 'transcription',
        code: 'audio_capture_failed',
        message: `Failed to start audio capture: ${error instanceof Error ? error.message : 'Unknown error'}`,
      });
      throw error;
    }
  };

  // Expose methods via ref
  useImperativeHandle(ref, () => ({
    // Core connection methods
    start,
    connectTextOnly,
    stop,
    
    // Agent interaction methods
    updateAgentInstructions,
    interruptAgent,
    allowAgent,
    sleep,
    wake,
    toggleSleep,
    injectAgentMessage,
    injectUserMessage,
    
    // Microphone control
    startAudioCapture,
    
    // Audio data handling
    sendAudioData, // Expose sendAudioData for testing and external use
    
<<<<<<< HEAD
    // Audio playback state
=======
>>>>>>> e621c82c
    isPlaybackActive: () => state.isPlaying,
    
    // Audio context access
    getAudioContext: () => {
      // If AudioManager doesn't exist, trigger lazy initialization (fire-and-forget)
      // This allows user interaction (like text input focus) to initialize AudioContext
      if (!audioManagerRef.current && agentOptions) {
        log('getAudioContext() called - triggering lazy AudioManager initialization');
        createAudioManager().catch((error) => {
          log('Failed to initialize AudioManager from getAudioContext():', error);
        });
      }
      return audioManagerRef.current?.getAudioContext() || undefined;
    },
    
    // Debug methods for testing
    getConnectionStates: () => ({
      transcription: transcriptionManagerRef.current?.getState() || 'not-found',
      agent: agentManagerRef.current?.getState() || 'not-found',
      transcriptionConnected: transcriptionManagerRef.current?.isConnected() || false,
      agentConnected: agentManagerRef.current?.isConnected() || false,
    }),
    getState: () => state,
  }));

  // Render nothing (headless component)
  return null;
}

export default forwardRef(DeepgramVoiceInteraction); <|MERGE_RESOLUTION|>--- conflicted
+++ resolved
@@ -565,49 +565,6 @@
             }
           }
           
-<<<<<<< HEAD
-          dispatch({ type: 'CONNECTION_STATE_CHANGE', service: 'agent', state: event.state });
-          onConnectionStateChange?.('agent', event.state);
-          lastConnectionStates.current.agent = event.state;
-        } else {
-          if (props.debug) {
-            console.log('🔧 [DEBUG] Agent state unchanged, skipping:', event.state);
-          }
-        }
-        
-        // Reset settings flag when connection closes
-        if (event.state === 'closed') {
-          if (props.debug) {
-            console.log('🔧 [Connection] Agent connection closed - checking for errors or reasons');
-            console.log('🔧 [Connection] Connection close event details:', event);
-          }
-          
-          dispatch({ type: 'SETTINGS_SENT', sent: false });
-          hasSentSettingsRef.current = false; // Reset ref when connection closes
-          (window as any).globalSettingsSent = false; // Reset global flag when connection closes
-          settingsSentTimeRef.current = null; // Reset settings time
-          if (props.debug) {
-            console.log('🔧 [Connection] hasSentSettingsRef and globalSettingsSent reset to false due to connection close');
-          }
-          lazyLog('Reset hasSentSettings flag due to connection close');
-          
-          // Disable microphone when connection closes (async operation)
-          if (audioManagerRef.current && audioManagerRef.current.isRecordingActive()) {
-            if (props.debug) {
-              console.log('🔧 [Connection] Connection closed, disabling microphone');
-            }
-            // Use setTimeout to avoid blocking the event handler
-            setTimeout(async () => {
-              try {
-                await audioManagerRef.current?.stopRecording();
-                if (props.debug) {
-                  console.log('🔧 [Connection] Recording stopped due to connection close');
-                }
-              } catch (error) {
-                if (props.debug) {
-                  console.log('🔧 [Connection] Error stopping recording:', error);
-                }
-=======
           // Reset settings flag when connection closes
           if (event.state === 'closed') {
             if (config.debug) {
@@ -628,7 +585,6 @@
             if (audioManagerRef.current && audioManagerRef.current.isRecordingActive()) {
               if (config.debug) {
                 console.log('🔧 [Connection] Connection closed, disabling microphone');
->>>>>>> e621c82c
               }
               // Use setTimeout to avoid blocking the event handler
               setTimeout(async () => {
@@ -660,22 +616,6 @@
         } else if (event.type === 'error') {
           handleError(event.error);
         }
-<<<<<<< HEAD
-        
-        // Send settings message when connection is established
-        if (event.state === 'connected' && !hasSentSettingsRef.current && !(window as any).globalSettingsSent) {
-          log('Connection established, sending settings via connection state handler');
-          sendAgentSettings();
-        } else if (event.state === 'connected' && state.hasSentSettings) {
-          log('Connection established but settings already sent, skipping');
-        }
-      } else if (event.type === 'message') {
-        handleAgentMessage(event.data);
-      } else if (event.type === 'binary') {
-        handleAgentAudio(event.data);
-      } else if (event.type === 'error') {
-        handleError(event.error);
-=======
       });
 
       return manager;
@@ -723,7 +663,6 @@
       if (isCIEnvironment || isPackageImport) {
         console.log('⚠️ [DeepgramVoiceInteraction] No API key provided in CI/import context - component will not initialize');
         return;
->>>>>>> e621c82c
       }
       
       handleError({
@@ -776,7 +715,109 @@
     } else if (isTranscriptionConfigured) {
       log('Transcription service is configured (manager will be created on demand)');
     } else {
-      log('Agent service is configured (manager will be created on demand)');
+      console.log('🔧 [TRANSCRIPTION] Transcription service NOT configured, skipping setup');
+      log('Transcription service not configured, skipping setup');
+    }
+
+    // --- AGENT SETUP (CONDITIONAL) ---
+    if (isAgentConfigured) {
+      // Create Agent WebSocket manager
+      agentManagerRef.current = new WebSocketManager({
+        url: endpoints.agentUrl,
+        apiKey,
+        service: 'agent',
+        debug: props.debug,
+        onMeaningfulActivity: handleMeaningfulActivity,
+      });
+
+    // Set up event listeners for agent WebSocket
+      const unsubscribeResult = agentManagerRef.current.addEventListener((event: WebSocketEvent) => {
+      if (event.type === 'state') {
+        // Only log and dispatch if state actually changed
+        if (props.debug) {
+          console.log('🔧 [DEBUG] Agent state event:', event.state, 'Previous:', lastConnectionStates.current.agent);
+        }
+        if (lastConnectionStates.current.agent !== event.state) {
+          log('Agent state:', event.state);
+          if (event.state === 'connected') {
+            console.info('🔗 [Protocol] Agent WebSocket connected');
+            
+            // Handle reconnection logic
+            if (event.isReconnection) {
+              log('Agent WebSocket reconnected - resetting greeting state');
+              dispatch({ type: 'CONNECTION_TYPE_CHANGE', isNew: false });
+              dispatch({ type: 'RESET_GREETING_STATE' });
+            } else {
+              log('Agent WebSocket connected for first time');
+              dispatch({ type: 'CONNECTION_TYPE_CHANGE', isNew: true });
+            }
+          }
+          
+          dispatch({ type: 'CONNECTION_STATE_CHANGE', service: 'agent', state: event.state });
+          onConnectionStateChange?.('agent', event.state);
+          lastConnectionStates.current.agent = event.state;
+        } else {
+          if (props.debug) {
+            console.log('🔧 [DEBUG] Agent state unchanged, skipping:', event.state);
+          }
+        }
+        
+        // Reset settings flag when connection closes
+        if (event.state === 'closed') {
+          if (props.debug) {
+            console.log('🔧 [Connection] Agent connection closed - checking for errors or reasons');
+            console.log('🔧 [Connection] Connection close event details:', event);
+          }
+          
+          dispatch({ type: 'SETTINGS_SENT', sent: false });
+          hasSentSettingsRef.current = false; // Reset ref when connection closes
+          (window as any).globalSettingsSent = false; // Reset global flag when connection closes
+          settingsSentTimeRef.current = null; // Reset settings time
+          if (props.debug) {
+            console.log('🔧 [Connection] hasSentSettingsRef and globalSettingsSent reset to false due to connection close');
+          }
+          lazyLog('Reset hasSentSettings flag due to connection close');
+          
+          // Disable microphone when connection closes (async operation)
+          if (audioManagerRef.current && audioManagerRef.current.isRecordingActive()) {
+            if (props.debug) {
+              console.log('🔧 [Connection] Connection closed, disabling microphone');
+            }
+            // Use setTimeout to avoid blocking the event handler
+            setTimeout(async () => {
+              try {
+                await audioManagerRef.current?.stopRecording();
+                if (props.debug) {
+                  console.log('🔧 [Connection] Recording stopped due to connection close');
+                }
+              } catch (error) {
+                if (props.debug) {
+                  console.log('🔧 [Connection] Error stopping recording:', error);
+                }
+              }
+            }, 0);
+          }
+        }
+        
+        // Send settings message when connection is established
+        if (event.state === 'connected' && !hasSentSettingsRef.current && !(window as any).globalSettingsSent) {
+          log('Connection established, sending settings via connection state handler');
+          sendAgentSettings();
+        } else if (event.state === 'connected' && state.hasSentSettings) {
+          log('Connection established but settings already sent, skipping');
+        }
+      } else if (event.type === 'message') {
+        handleAgentMessage(event.data);
+      } else if (event.type === 'binary') {
+        handleAgentAudio(event.data);
+      } else if (event.type === 'error') {
+        handleError(event.error);
+      }
+    });
+      console.log('Agent unsubscribe result:', typeof unsubscribeResult, unsubscribeResult);
+      agentUnsubscribe = unsubscribeResult;
+    } else {
+      log('Agent service not configured, skipping setup');
     }
 
     // --- AUDIO SETUP (LAZY INITIALIZATION) ---
@@ -815,21 +856,6 @@
         console.log('🔧 [Component] Cleanup stack trace:', stack?.split('\n').slice(2, 6).join('\n'));
       }
       
-<<<<<<< HEAD
-      // Cleanup agent state service
-      if (agentStateServiceRef.current) {
-        agentStateServiceRef.current.reset();
-        agentStateServiceRef.current = null;
-      }
-      
-      // Ensure state is reset on unmount
-      dispatch({ type: 'READY_STATE_CHANGE', isReady: false });
-      dispatch({ type: 'CONNECTION_STATE_CHANGE', service: 'transcription', state: 'closed' });
-      dispatch({ type: 'CONNECTION_STATE_CHANGE', service: 'agent', state: 'closed' });
-      dispatch({ type: 'AGENT_STATE_CHANGE', state: 'idle' });
-      dispatch({ type: 'RECORDING_STATE_CHANGE', isRecording: false });
-      dispatch({ type: 'PLAYBACK_STATE_CHANGE', isPlaying: false });
-=======
       // Check if this is a StrictMode cleanup (component will immediately re-mount)
       // We delay checking re-mount to see if StrictMode re-invokes the effect
       setTimeout(() => {
@@ -877,7 +903,6 @@
         dispatch({ type: 'RECORDING_STATE_CHANGE', isRecording: false });
         dispatch({ type: 'PLAYBACK_STATE_CHANGE', isPlaying: false });
       }, 100); // Small delay to detect StrictMode re-mount
->>>>>>> e621c82c
     };
   }, [apiKey, transcriptionOptions, agentOptions, endpointConfig, props.debug]); 
 
@@ -1203,11 +1228,7 @@
             }
           } : {})
         },
-<<<<<<< HEAD
-        // Only include speak provider if TTS is not muted
-=======
         // Include speak provider for TTS
->>>>>>> e621c82c
         speak: {
           provider: {
             type: 'deepgram',
@@ -1222,13 +1243,9 @@
     console.log('📤 [Protocol] Sending agent settings with context (correct Deepgram API format):', { 
       conversationHistoryLength: agentOptions.context?.messages?.length || 0,
       contextMessages: agentOptions.context?.messages || [],
-<<<<<<< HEAD
-      hasSpeakProvider: 'speak' in settingsMessage.agent
-=======
       hasSpeakProvider: 'speak' in settingsMessage.agent,
       speakModel: settingsMessage.agent.speak?.provider?.model,
       greetingPreview: (settingsMessage.agent.greeting || '').slice(0, 60)
->>>>>>> e621c82c
     });
     agentManagerRef.current.sendJSON(settingsMessage);
     console.log('📤 [Protocol] Settings message sent successfully');
@@ -1358,14 +1375,10 @@
     }
     
     if (data.type === 'AgentThinking') {
-<<<<<<< HEAD
-      agentStateServiceRef.current?.handleAgentThinking();
-=======
       console.log('🧠 [AGENT EVENT] AgentThinking received');
       console.log('🎯 [AGENT] AgentThinking received - transitioning to thinking state');
       sleepLog('Dispatching AGENT_STATE_CHANGE to thinking');
       dispatch({ type: 'AGENT_STATE_CHANGE', state: 'thinking' });
->>>>>>> e621c82c
       
       // Disable keepalives when agent starts thinking (user stopped speaking)
       updateKeepaliveState(false);
@@ -1374,21 +1387,12 @@
     }
     
     if (data.type === 'AgentStartedSpeaking') {
-<<<<<<< HEAD
-      agentStateServiceRef.current?.handleAgentStartedSpeaking(
-        state.greetingInProgress, 
-        state.greetingStarted
-      );
-      
-      // Track agent speaking for greeting state
-=======
       console.log('🗣️ [AGENT EVENT] AgentStartedSpeaking received');
       console.log('🎯 [AGENT] AgentStartedSpeaking received - transitioning to speaking state');
       sleepLog('Dispatching AGENT_STATE_CHANGE to speaking');
       dispatch({ type: 'AGENT_STATE_CHANGE', state: 'speaking' });
 
       // Track agent speaking
->>>>>>> e621c82c
       if (state.greetingInProgress && !state.greetingStarted) {
         dispatch({ type: 'GREETING_STARTED', started: true });
       }
@@ -1402,13 +1406,9 @@
     }
     
     if (data.type === 'AgentAudioDone') {
-<<<<<<< HEAD
-      agentStateServiceRef.current?.handleAgentAudioDone(state.greetingInProgress);
-=======
       console.log('🔊 [AGENT EVENT] AgentAudioDone received');
       console.log('🎯 [AGENT] AgentAudioDone received - audio generation complete, playback may continue');
       sleepLog('AgentAudioDone received - audio generation complete, but playback may continue');
->>>>>>> e621c82c
       
       // Track agent silent for greeting state
       if (state.greetingInProgress) {
@@ -1780,11 +1780,7 @@
       // Note: Recording is controlled externally via startAudioCapture()
       // The start() method only establishes WebSocket connections
       if (audioManagerRef.current) {
-<<<<<<< HEAD
         log('AudioManager available - recording can be started via startAudioCapture()');
-=======
-        log('AudioManager not available for recording - this is expected for text-only agent interactions');
->>>>>>> e621c82c
       } else {
         log('AudioManager not available - this is expected for text-only agent interactions');
       }
@@ -2034,9 +2030,6 @@
       throw new Error('Agent service not configured');
     }
     
-<<<<<<< HEAD
-    log('Injecting user message:', message);
-=======
     // Create agent manager if it doesn't exist
     if (!agentManagerRef.current) {
       log('Creating agent manager lazily for injectUserMessage...');
@@ -2128,23 +2121,15 @@
       }
     }
     }
->>>>>>> e621c82c
     
     agentManagerRef.current.sendJSON({
       type: 'InjectUserMessage',
       content: message
     });
-<<<<<<< HEAD
-  };
-
-  // TTS mute control methods
-=======
     
     console.log('📝 [TEXT_MESSAGE] Message sent successfully');
     log('User message sent successfully');
   };
-
->>>>>>> e621c82c
   // Helper function to create and initialize AudioManager
   const createAudioManager = async (): Promise<void> => {
     if (audioManagerRef.current) {
@@ -2166,10 +2151,6 @@
         console.log(`🎯 [AUDIO] Playback state changed: ${event.isPlaying ? 'PLAYING' : 'NOT PLAYING'}, current agent state: ${stateRef.current.agentState}`);
         dispatch({ type: 'PLAYBACK_STATE_CHANGE', isPlaying: event.isPlaying });
         
-<<<<<<< HEAD
-        // Use agent state service for audio playback state changes
-        agentStateServiceRef.current?.handleAudioPlaybackChange(event.isPlaying);
-=======
         // Transition agent to speaking when playback starts (in case AgentStartedSpeaking isn't emitted)
         if (event.isPlaying && stateRef.current.agentState !== 'speaking') {
           sleepLog('Dispatching AGENT_STATE_CHANGE to speaking (from playback start)');
@@ -2184,7 +2165,6 @@
         } else if (!event.isPlaying && stateRef.current.agentState !== 'speaking') {
           console.log(`🎯 [AGENT] Audio playback stopped but agent state is ${stateRef.current.agentState} (not speaking) - skipping transition to idle`);
         }
->>>>>>> e621c82c
       } else if (event.type === 'error') {
         handleError(event.error);
       } else if (event.type === 'data') {
@@ -2320,10 +2300,6 @@
     // Audio data handling
     sendAudioData, // Expose sendAudioData for testing and external use
     
-<<<<<<< HEAD
-    // Audio playback state
-=======
->>>>>>> e621c82c
     isPlaybackActive: () => state.isPlaying,
     
     // Audio context access
