--- conflicted
+++ resolved
@@ -235,27 +235,15 @@
  */
 export interface DeepgramVoiceInteractionHandle {
   /**
-<<<<<<< HEAD
-   * Start the voice interaction by connecting WebSockets
-   * 
-   * ⚠️ BREAKING CHANGE (v0.5.1+): This method NO LONGER starts audio recording.
-   * - Connects WebSocket(s) for transcription and/or agent services
-   * - Initializes AudioManager if needed
-   * - Does NOT start microphone recording (use startAudioCapture() for that)
-   * 
-   * To start recording after calling start(), you must separately call:
-   * - toggleMic(true) - enables microphone via UI toggle
-   * - OR startAudioCapture() - programmatically enables microphone
-   * 
-   * @see startAudioCapture() - For starting microphone recording
-=======
    * Start the voice interaction
    * 
    * @param options - Optional flags to control which services to start
    *   - agent: Start agent service (default: true if agentOptions prop provided)
    *   - transcription: Start transcription service (default: true if transcriptionOptions prop provided)
    * If no options provided, starts services based on which props are configured
->>>>>>> 00b5cf4b
+   * 
+   * ⚠️ Note: This method connects WebSocket(s) but does NOT start audio recording.
+   * To start recording, call `startAudioCapture()` separately.
    */
   start: (options?: { agent?: boolean; transcription?: boolean }) => Promise<void>;
   
@@ -306,11 +294,7 @@
   
   /**
    * Inject a user message to the agent
-<<<<<<< HEAD
-   * Auto-connects the WebSocket if not already connected
-=======
    * Creates agent manager lazily if needed and ensures connection is established
->>>>>>> 00b5cf4b
    */
   injectUserMessage: (message: string) => Promise<void>;
 
